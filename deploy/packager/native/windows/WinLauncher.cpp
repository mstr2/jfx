/*
 * Copyright (c) 2012, 2013, Oracle and/or its affiliates. All rights reserved.
 * DO NOT ALTER OR REMOVE COPYRIGHT NOTICES OR THIS FILE HEADER.
 *
 * This code is free software; you can redistribute it and/or modify it
 * under the terms of the GNU General Public License version 2 only, as
 * published by the Free Software Foundation.  Oracle designates this
 * particular file as subject to the "Classpath" exception as provided
 * by Oracle in the LICENSE file that accompanied this code.
 *
 * This code is distributed in the hope that it will be useful, but WITHOUT
 * ANY WARRANTY; without even the implied warranty of MERCHANTABILITY or
 * FITNESS FOR A PARTICULAR PURPOSE.  See the GNU General Public License
 * version 2 for more details (a copy is included in the LICENSE file that
 * accompanied this code).
 *
 * You should have received a copy of the GNU General Public License version
 * 2 along with this work; if not, write to the Free Software Foundation,
 * Inc., 51 Franklin St, Fifth Floor, Boston, MA 02110-1301 USA.
 *
 * Please contact Oracle, 500 Oracle Parkway, Redwood Shores, CA 94065 USA
 * or visit www.oracle.com if you need additional information or have any
 * questions.
 */

//Define Windows compatibility requirements
//XP or later
#define WINVER 0x0501
#define _WIN32_WINNT 0x0501

#include <Windows.h>
<<<<<<< HEAD
#include <shellapi.h> //DO NOT REMOVE, necessary for Gradle builds
=======
#include <shellapi.h>
>>>>>>> 6fa74617
#include <tchar.h>
#include <stdio.h>
#include <stdlib.h>
#include <malloc.h>
#include <memory.h>
#include <direct.h>
#include <process.h>

#include "jni.h"


/*
   This is launcher program for application package on Windows.

   Basic approach:
      - we read app/package.cfg file to find out details on what and how to launch
         (package.cfg is property file)
      - load JVM with requested JVM settings (client JVM if availble, server otherwise)
      - load embedded launcher class com.javafx.main.Main class and run main()
      - wait for JVM to exit and then exit from WinMain
      - support a way to "debug" application by setting env variable
        or passing "/Debug" option on command line
      - TODO: default directory is set to user's Documents and Settings
      - TODO: application folder is added to the library path (so LoadLibrary()) works

   Limitations and future work:
      - Running Java code in primordial thread may cause problems
        (example: can not use custom stack size).
        Solution used by java launcher is to create a new thread to invoke JVM.
        See CR 6316197 for more information.
      - Reuse code between windows/linux launchers and borrow more code from
        java.exe launcher implementation.
*/

//TODO:
//  Ideally we should be detecting max path length in runtime and reporting error
// if package was installed too deep in the file hierarchy.
// We also need to rewrite code to stop using fixed size buffers as it was proven
// we could fail to launch if buffer is small because strings are getting truncated.
//
// Quick fix for 2u2 is to increase buffer size.
// This will resolve buffer capacity related issues but application
// may still fail to launch without any feeback to the user if he installs
// it too deep. This is rare case but in the future we should be handling it better
#define LAUNCHER_MAXPATH  10000

//debug hook to print JVM messages into console
static bool isDebug = FALSE;

static jint JNICALL vfprintfHook(FILE *fp, const char *format, va_list args) {
   char buffer[20480];
   int len;
   HANDLE hConsole;
   DWORD wasWritten;

   len = _vsnprintf_s(buffer, sizeof(buffer), sizeof(buffer), format, args);
   if (len <= 0) {
        return len;
   }

   hConsole = GetStdHandle(STD_OUTPUT_HANDLE);
   if (hConsole == INVALID_HANDLE_VALUE) {
        return false;
   }

   //JVM will always pass us ASCII
   WriteConsoleA(hConsole, buffer, strlen(buffer), &wasWritten, NULL);

   return (jint) len;
}

/* helpers to popup error message */
static void showError(TCHAR *msg, TCHAR *msg2) {
    MessageBox(0, msg, msg2 != NULL ? msg2 : msg, MB_ICONERROR | MB_OK);
}

bool fileExists(TCHAR* name) {
  struct _stat buf;
  return (_tstat(name, &buf) == 0);
}

void makeFullFileName(TCHAR* basedir, TCHAR *relative_path, TCHAR *fullpath, int buffer_size) {
    fullpath[0] = 0;
    _tcscat_s(fullpath, buffer_size - _tcslen(fullpath), basedir);
    _tcscat_s(fullpath, buffer_size - _tcslen(fullpath), relative_path);
}

//constructs full file name for file in the package
// and check for it existance
bool getFileInPackage(TCHAR* basedir, TCHAR *relative_path, TCHAR *fullpath, int buffer_size) {
    makeFullFileName(basedir, relative_path, fullpath, buffer_size);
    return fileExists(fullpath);
}

#define MAINJAR_FOLDER        _T("\\app\\")
#define CONFIG_FILE           _T("\\app\\package.cfg")
#define CONFIG_MAINJAR_KEY    _T("app.mainjar")
#define CONFIG_MAINCLASS_KEY  _T("app.mainclass")
#define CONFIG_CLASSPATH_KEY  _T("app.classpath")
#define CONFIG_APP_ID_KEY     _T("app.preferences.id");

//remove trailing end of line character
//modifies buffer in place
void strip_endofline(TCHAR *buf) {
    size_t ln = _tcslen(buf);

    while (ln > 0 && (buf[ln-1] == '\r' || buf[ln-1] == '\n')) {
        buf[ln-1] = 0;
        ln--;
    }
}

#define JAVA_RUNTIME_SUBKEY _T("SOFTWARE\\JavaSoft\\Java Runtime Environment")
#define BUFFER_SIZE 256

// try to find current Java Home from registry
// HKLM\Software\JavaSoft\Java Runtime Environment\CurrentVersion
// HKLM\Software\JavaSoft\Java Runtime Environment\[CurrentVersion]\JavaHome
// return TRUE if found, and path is set in lpszJavaHome
// return FALSE otherwise
bool getSystemJRE(LPTSTR szHomeBin, unsigned long buflen) {
    HKEY hKey, vKey;
    DWORD dwType, dwCount = BUFFER_SIZE*sizeof(TCHAR);
    TCHAR versionString[BUFFER_SIZE], fullKey[2*BUFFER_SIZE];

    if (RegOpenKeyEx(HKEY_LOCAL_MACHINE, JAVA_RUNTIME_SUBKEY, 0, KEY_READ, &hKey) == ERROR_SUCCESS) {
        if (RegQueryValueEx(hKey, _T("CurrentVersion"), NULL, &dwType, (LPBYTE) versionString, &dwCount) == ERROR_SUCCESS) {
            _stprintf_s(fullKey, 2*BUFFER_SIZE, _T("%s\\%s"), JAVA_RUNTIME_SUBKEY, versionString);
            if (RegOpenKeyEx(HKEY_LOCAL_MACHINE, fullKey, 0, KEY_READ, &vKey) == ERROR_SUCCESS) {
                dwCount = buflen * sizeof(TCHAR);
                if (RegQueryValueEx(vKey, _T("JavaHome"), NULL, &dwType, (LPBYTE) szHomeBin, &dwCount) == ERROR_SUCCESS) {
                    if (fileExists(szHomeBin)) {
                        return true;
                    } else {
                        showError(szHomeBin, _T("System JRE does not exist at this location!"));
                        return false;
                    }
                } else {
                    showError(fullKey, _T("System JRE not found (registry)!"));
                    return false;
                }
            } else {
                showError(fullKey, _T("Failed to open registry key!!"));
                return false;
            }
        } else {
            showError(JAVA_RUNTIME_SUBKEY, _T("No value for CurrentVersion."));
            return false;
        }
    } else {
        showError(JAVA_RUNTIME_SUBKEY, _T("Failed to open registry key!"));
        return false;
    }

    return false;
}

//REWRITE: this is inefficient. We better read and parse file once
bool getConfigValue(TCHAR* basedir, TCHAR* lookupKey, TCHAR* outValue, int buf_size) {
    TCHAR config[LAUNCHER_MAXPATH] = {0};
    TCHAR buffer[LAUNCHER_MAXPATH*2];
    TCHAR *value;
    FILE *fp;

    *outValue = 0;

    if (!getFileInPackage(basedir, CONFIG_FILE, config, LAUNCHER_MAXPATH)) {
        showError(config, _T("Configuration file is not found!"));
        return false;
    }

    //scan file for the key
    errno_t err = _tfopen_s(&fp, config, _T("r"));
     if (err) {
         return false;
     }

     while (_fgetts(buffer, LAUNCHER_MAXPATH*2, fp)) {
        value = _tcschr(buffer, '=');
        if (value != NULL) {
          //end key on the '=', value will point to the value string
          *value = 0;
          value++;

          if (!_tcscmp(buffer, lookupKey)) { //found it
             fclose(fp);
             strip_endofline(value);
             _tcscpy_s(outValue, buf_size, value);
             return true;
          }
        }

     }
     fclose(fp);

     return false;
}

bool getAppFolder(TCHAR* basedir, TCHAR* appFolder, int buffer_size) {
    return getFileInPackage(basedir, MAINJAR_FOLDER, appFolder, LAUNCHER_MAXPATH);
}

//Constructs full path to the main jar file
//return false if not found
bool getMainJar(TCHAR* basedir, TCHAR* jar, int buffer_size) {
    TCHAR jarname[LAUNCHER_MAXPATH] = {0};
    TCHAR jar_relative[LAUNCHER_MAXPATH] = {0};
    TCHAR jar_full[LAUNCHER_MAXPATH] = {0};

    if (!getConfigValue(basedir, CONFIG_MAINJAR_KEY, jarname, LAUNCHER_MAXPATH)) {
        return false;
    }

    _tcscat_s(jar_relative, LAUNCHER_MAXPATH, MAINJAR_FOLDER);
    _tcscat_s(jar_relative, LAUNCHER_MAXPATH - _tcslen(jar_relative), jarname);

    bool ret = getFileInPackage(basedir, jar_relative, jar_full, LAUNCHER_MAXPATH);

    _tcscat_s(jar, LAUNCHER_MAXPATH - _tcslen(jar), jar_full);

    return ret;
}

// Private typedef for function pointer casting
typedef jint (JNICALL *JVM_CREATE)(JavaVM **, JNIEnv **, void *);

bool getJvmPath(TCHAR* basedir, TCHAR *jvmPath, int buffer_size) {
    jvmPath[0] = 0;
    if (!getFileInPackage(basedir, _T("\\runtime\\jre\\bin\\client\\jvm.dll"),
            jvmPath, LAUNCHER_MAXPATH)) {
        if (!getFileInPackage(basedir, _T("\\runtime\\jre\\bin\\server\\jvm.dll"),
                jvmPath, LAUNCHER_MAXPATH)) {
            return false;
        }

    }
    return true;
}

bool getSystemJvmPath(TCHAR *jvmPath, int buffer_size) {
    TCHAR basedir[LAUNCHER_MAXPATH];
    if (!getSystemJRE(basedir, LAUNCHER_MAXPATH)) {
        return false;
    }

    jvmPath[0] = 0;
    if (!getFileInPackage(basedir, _T("\\bin\\client\\jvm.dll"),
            jvmPath, LAUNCHER_MAXPATH)) {
        if (!getFileInPackage(basedir, _T("\\bin\\server\\jvm.dll"),
                jvmPath, LAUNCHER_MAXPATH)) {
            return false;
        }

    }
    return true;
}

//count how many args should be skipped before we get to app args
static int countNumberOfSystemArguments(int argCount, LPTSTR *szArgList) {
    if (szArgList && argCount > 1) {
        //path to .exe is at 0 index
        if (!_tcsicmp(_T("/Debug"), szArgList[1])) {
            return 2;
        }
    }
    return 1;
}

/*
 * Replace a pattern in a string (not regex, straight replace) with another
 * string.
 *
 * @param str
 * @param pattern
 * @param replaceWith
 * @return either original str or a new str (via strdup) that replaces the
 *         pattern with the replaceWith string
 */
TCHAR *replaceStr(TCHAR *str, TCHAR *pattern, TCHAR *replaceWith) {
	TCHAR buffer[MAX_PATH*2] = {0};
    TCHAR *p;

    //Return orig if str is not in orig.
    if(!(p = wcsstr(str, pattern))) {
		return wcsdup(str);
    }

    int loc = p-str;
    if (loc >= sizeof(buffer)) {
        return wcsdup(str);
    }

    wcsncpy(buffer, str, loc); // Copy characters from 'str' start to 'orig' st$
    buffer[loc] = '\0';

    int remaingBufferSize = sizeof(buffer) - loc;
    int len = _snwprintf(buffer+(loc), remaingBufferSize, _T("%s%s"), replaceWith, p + wcslen(pattern));
    if(len > remaingBufferSize ) {
        return wcsdup(str);
    }
    return wcsdup(buffer);
}


//Assumes are values passed in are big enough

int splitOptionIntoNameValue(TCHAR* argValue, TCHAR* optionName, int nameSize,
        TCHAR* optionValue, int valueSize) {
    TCHAR* ptr;

    ptr = wcsstr(argValue, _T("##"));
    if (ptr != NULL) {
        int len = wcslen(ptr);
        if (len > 0 && len < valueSize) {
            ptr++;
            ptr++;
            wcscpy(optionValue, ptr);

            int argLen = wcslen(argValue);
            if ((argLen - len + 1) < nameSize) {
                wmemcpy(optionName, argValue, argLen - len); //Does this work correctly for wide chars
                optionName[argLen - len] = '\0';
                return TRUE;
            }
        }
    }
    return FALSE;
}

#define MAX_KEY_LENGTH  80
#define MAX_VALUE_LENGTH  8192

TCHAR* convertIdToPath(TCHAR* id) {
    int len = (wcslen(id) + 1) * sizeof (TCHAR);
    TCHAR* path = (TCHAR*) calloc(len, sizeof (TCHAR));
    *path = '\0';
    TCHAR *returnValue = path;

    TCHAR ch = *id;
    int index = 0;
    while (ch != 0) {
        if (ch == '.') {
            *path = '\\';
        } else {
            *path = ch;
        }
        id++;
        ch = *id;
        path++;
    }
    *path = '\0';
    return returnValue;
}

//assume regKey big enough to hold largest key

LONG createRegKey(TCHAR* appid, HKEY *hKey) {
    TCHAR buf[MAX_PATH] = {0};
    wcscat(buf, _T("SOFTWARE\\JavaSoft\\Prefs\\"));
    TCHAR* path = convertIdToPath(appid);
    wcscat(buf, path);
    wcscat(buf, _T("\\JVMOptions"));
    free(path);
    LONG success = RegOpenKeyEx(HKEY_CURRENT_USER, buf, 0, KEY_READ | KEY_WOW64_64KEY, hKey);
    return success;
}

TCHAR* convertKeyToWinReg(TCHAR* key) {
    TCHAR* windowsName = (TCHAR*) calloc((wcslen(key) + 1)*2, sizeof (TCHAR)); //All caps could double size
    *windowsName = '\0';
    TCHAR *returnValue = windowsName;

    TCHAR ch = *key;
    int index = 0;
    while (ch != 0) {
        if (ch == '\\') {
            *windowsName = '//';
        } else if (ch == '/') {
            *windowsName = '\\';
        } else if ((ch >= 'A') && (ch <= 'Z')) {
            *windowsName++ = '/';
            *windowsName = ch;
        } else {
            *windowsName = ch;
        }
        key++;
        ch = *key;
        windowsName++;
    }
    *windowsName = '\0';
    return returnValue;
}

TCHAR* getJvmUserArg(TCHAR* appid, TCHAR* argvalue) {
    TCHAR optionName[MAX_PATH] = {0};
    TCHAR optionValue[MAX_PATH] = {0};
    HKEY hKey = 0;
    HKEY vKey = 0;
    DWORD dwType, dwCount = MAX_VALUE_LENGTH * sizeof (TCHAR);
    TCHAR userValue[MAX_VALUE_LENGTH] = {0};
    TCHAR* result = NULL;

    if (splitOptionIntoNameValue(argvalue, optionName, sizeof (optionName), optionValue, sizeof (optionValue))) {
        LONG success = createRegKey(appid, &hKey);
        TCHAR* regOptionName = convertKeyToWinReg(optionName);
        if (success == ERROR_SUCCESS) {
            success = RegQueryValueEx(hKey, regOptionName, NULL, &dwType, (LPBYTE) userValue, &dwCount);
            if (success == ERROR_SUCCESS) {
                wcscat(optionName, userValue);
                result = wcsdup(optionName);
            }
        }
        free(regOptionName);

        //If not found in registry just combine the two and return it
        if (result == NULL) {
            TCHAR* concatenated = (TCHAR*) calloc((wcslen(optionName) + wcslen(optionValue) + 1), sizeof (TCHAR));
            wcscat(concatenated, optionName);
            wcscat(concatenated, optionValue);
            result = concatenated;
        }
    }        //This should not occur, but if there is no delimeter just treat as complete option
    else {
        result = wcsdup(argvalue);
    }
    return result;
}


#define MAX_OPTIONS 100
#define MAX_OPTION_NAME 50

bool startJVM(TCHAR* basedir, TCHAR* appFolder, TCHAR* jar, int argCount, LPTSTR *szArgList) {
    TCHAR jvmPath[LAUNCHER_MAXPATH+1] = {0};
    JavaVMInitArgs jvmArgs;
    JavaVMOption options[MAX_OPTIONS+1];
    JVM_CREATE createProc;
    JNIEnv* env;
    JavaVM* jvm = NULL;
    char jarASCII[LAUNCHER_MAXPATH] = {0};
    char classpath[LAUNCHER_MAXPATH*2] = {0};
    char mainclassASCII[LAUNCHER_MAXPATH] = {0},
        appClasspath[LAUNCHER_MAXPATH] = {0};
    size_t outlen = 0;
    jclass cls;
    jmethodID mid;
    TCHAR argname[MAX_OPTION_NAME + 1] = {0};
    TCHAR argvalue[LAUNCHER_MAXPATH] = {0},
    mainclass[LAUNCHER_MAXPATH] = {0};
    CHAR  argvalueASCII[LAUNCHER_MAXPATH] = {0};
    HMODULE msvcrtdll;
    bool runtimeBundled;
    TCHAR tmpPath[LAUNCHER_MAXPATH] = {0};
    TCHAR appid[LAUNCHER_MAXPATH] = {0};

    memset(&options, 0, sizeof(JavaVMOption)*(MAX_OPTIONS + 1));
    memset(&jvmArgs, 0, sizeof(JavaVMInitArgs));

    makeFullFileName(basedir, _T("\\runtime"), tmpPath, sizeof(tmpPath)/sizeof(TCHAR));
    runtimeBundled = fileExists(tmpPath);
    if (runtimeBundled) {
       if (!getJvmPath(basedir, jvmPath, LAUNCHER_MAXPATH)) {
            showError(_T("jvm.dll is not found in bundled runtime."), jvmPath);
            return false;
       }
       //make sure msvcr100 is loaded (or we may fail if copy of it is not installed into system)
       makeFullFileName(basedir, _T("runtime\\jre\\bin\\msvcr100.dll"), tmpPath, sizeof(tmpPath)/sizeof(TCHAR));
       msvcrtdll = ::LoadLibrary(tmpPath);
    } else {
        if (!getSystemJvmPath(jvmPath, LAUNCHER_MAXPATH)) {
            showError(_T("No bundled runtime and can not find system JRE."), jvmPath);
            return false;
        }
       //make sure msvcr100 is loaded (or we may fail if copy of it is not installed into system)
       makeFullFileName(basedir, _T("\\bin\\msvcr100.dll"), tmpPath, sizeof(tmpPath)/sizeof(TCHAR));
       msvcrtdll = ::LoadLibrary(tmpPath);
    }

    // Dynamically load the JVM
    HMODULE jvmLibHandle = LoadLibrary(jvmPath);
    if (jvmLibHandle == NULL) {
        DWORD dwErr = GetLastError();
        showError(_T("Error loading jvm.dll"), jvmPath);
        return false;
    }

    //convert argument to ASCII string as this is what CreateJVM needs
    wcstombs_s(&outlen, jarASCII, LAUNCHER_MAXPATH, jar, (size_t) wcslen(jar) + 1);
    strcpy_s(classpath, LAUNCHER_MAXPATH*2, "-Djava.class.path=");
    strcat_s(classpath, LAUNCHER_MAXPATH, jarASCII);

    if (getConfigValue(basedir, CONFIG_CLASSPATH_KEY, argvalue, LAUNCHER_MAXPATH)) {
           size_t inLen = (size_t) wcslen(argvalue);
           //convert argument to ASCII string as this is what CreateJVM needs
           wcstombs_s(&outlen, argvalueASCII, sizeof(argvalueASCII), argvalue, inLen + 1);
           //compress spaces and replaces them with ;
           {
               char *in = argvalueASCII;
               char *out = argvalueASCII;
               bool needSemicolon = false;

               while (*in != 0) {
                   if (*in == ' ') {
                       if (needSemicolon) {
                          *out = ';';
                          out++;
                          needSemicolon = false;
                       }
                   } else {
                       needSemicolon = true;
                       *out = *in;
                       out++;
                   }
                   in++;
               }
               *out = 0;
           }
           if (strlen(argvalueASCII) > 0) {
               strcat_s(classpath, LAUNCHER_MAXPATH, ";");
               strcat_s(classpath, LAUNCHER_MAXPATH, argvalueASCII);
           }
    }

    // Set up the VM init args
    jvmArgs.version = JNI_VERSION_1_2;

    options[0].optionString = _strdup(classpath);

    int cnt = 1;
    if (isDebug) {
       options[cnt].optionString = _strdup("vfprintf");
       options[cnt].extraInfo    = vfprintfHook;
       cnt++;
    }

    //Note: should not try to quote the path. Spaces are fine here
    _stprintf_s(argvalue, _T("-Djava.library.path=%s"), appFolder);
    wcstombs_s(&outlen, argvalueASCII, sizeof(argvalueASCII),
               argvalue, wcslen(argvalue) + 1);
    options[cnt].optionString = _strdup(argvalueASCII);
    cnt++;

    //add app specific JVM parameters
    int idx = 1;
    int found = 0;
    do {
       _stprintf_s(argname, MAX_OPTION_NAME, _T("jvmarg.%d"), idx);
       found = getConfigValue(basedir, argname, argvalue, LAUNCHER_MAXPATH);
       if (found) {

            TCHAR* option = replaceStr(argvalue, _T("$APPDIR"), basedir);
            if (wcstombs_s(&outlen, argvalueASCII, sizeof (argvalueASCII), option, wcslen(option) + 1) != 0) {
                showError(_T("Failed converting JVM Argument to ASCII"), argname);
                free(option);
                return false;
            }
            free(option);
            char* jvmOption = _strdup(argvalueASCII);
            options[cnt].optionString = jvmOption;
            idx++;
            cnt++;
        }
    } while (found && idx < MAX_OPTIONS);

    found = getConfigValue(basedir, _T("app.id"), appid, LAUNCHER_MAXPATH);
    if (found) {
        _stprintf_s(argvalue, _T("-Dapp.id=%s"), appid);
        wcstombs_s(&outlen, argvalueASCII, sizeof (argvalueASCII),
                argvalue, wcslen(argvalue) + 1);
        options[cnt].optionString = _strdup(argvalueASCII);
        cnt++;

        idx = 1;
        do {
            _stprintf_s(argname, MAX_OPTION_NAME, _T("jvmuserarg.%d"), idx);
            found = getConfigValue(basedir, argname, argvalue, LAUNCHER_MAXPATH);
            if (found) {

                TCHAR* option = getJvmUserArg(appid, argvalue);
                if (option != NULL) {
                    if (wcstombs_s(&outlen, argvalueASCII, sizeof (argvalueASCII), option, wcslen(option) + 1) != 0) {
                        showError(_T("Failed converting JVM Argument to ASCII"), argname);
                        free(option);
                        return false;
                    }
                    free(option);
                    char* jvmOption = _strdup(argvalueASCII);
                    options[cnt].optionString = jvmOption;
                    cnt++;
                }
                idx++;
            }
        } while (found && idx < MAX_OPTIONS);
    }

    jvmArgs.version = 0x00010002;
    jvmArgs.options = options;
    jvmArgs.nOptions = cnt;
    jvmArgs.ignoreUnrecognized = JNI_TRUE;

    // Create the JVM
    // NB: need to use ASCII string as UNICODE is not supported
    createProc = (JVM_CREATE) GetProcAddress(jvmLibHandle, "JNI_CreateJavaVM");
    if (createProc == NULL) {
        showError(_T("Failed to locate JNI_CreateJavaVM"), jvmPath);
        return false;
    }

    if ((*createProc)(&jvm, &env, &jvmArgs) < 0) {
        showError(_T("Failed to create JVM"), jvmPath);
        return false;
    }

    if (!getConfigValue(basedir, CONFIG_MAINCLASS_KEY, mainclass, LAUNCHER_MAXPATH)) {
        showError(_T("Package error"), _T("No main class specified. Nothing to launch"));
        return false;
    } else {
           size_t inLen = (size_t) wcslen(mainclass);
           //convert argument to ASCII string as this is what CreateJVM needs
           wcstombs_s(&outlen, mainclassASCII, sizeof(mainclassASCII), mainclass, inLen + 1);
    }

    cls = env->FindClass(mainclassASCII);
    if (cls != NULL) {
        mid = env->GetStaticMethodID(cls, "main", "([Ljava/lang/String;)V");
         if (mid != NULL) {
            jclass stringClass = env->FindClass("java/lang/String");
            //prepare app arguments if any. Skip value at index 0 - this is path to executable ...
            //NOTE:
            //  - what if user run in non-English/UTF-8 locale? do we need to convert args?
            //  - extend to pass jvm args and debug args (allow them in front, use marker option to separate them?)
            int startArgIndex = countNumberOfSystemArguments(argCount, szArgList);
            jobjectArray args = env->NewObjectArray(argCount - startArgIndex, stringClass, NULL);
            for(int i=startArgIndex; i<argCount; i++) {
                size_t inLen = (size_t) wcslen(szArgList[i]);
                env->SetObjectArrayElement(args, i-startArgIndex, env->NewString((jchar*)szArgList[i], inLen));
            }
            env->CallStaticVoidMethod(cls, mid, args);
        } else {
            showError(_T("no main method in the main class!"), mainclass);
            return false;
        }
    } else {
        showError(_T("no main class."), mainclass);
        return false;
    }

    if (env->ExceptionOccurred()) {
        showError(_T("Failed due to exception from main class."), mainclass);
        env->ExceptionDescribe();
    }

    // If application main() exits quickly but application is run on some other thread
    //  (e.g. Swing app performs invokeLater() in main and exits)
    // then if we return execution to tWinMain it will exit.
    // This will cause process to exit and application will not actually run.
    //
    // To avoid this we are trying to detach jvm from current thread (java.exe does the same)
    // Because we are doing this on the main JVM thread (i.e. one that was used to create JVM)
    // this call will spawn "Destroy Java VM" java thread that will shut JVM once there are
    // no non-daemon threads running, and then return control here.
    // I.e. this will happen when EDT and other app thread will exit.
    if (jvm->DetachCurrentThread() != 0) {
        showError(_T("Detach failed."), NULL);
    }
    jvm->DestroyJavaVM();

    return true;
}

//Ways to enable debugs output:
//   - set env variable JAVAFX_LAUNCHER_DEBUG
//   - pass /Debug on the command line
static void enableDebugIfNeeded(int argCount, LPTSTR *szArgList) {
    TCHAR* buffer = NULL;
    size_t bufferLen = 0;

    //see if first arg is /Debug
    //Only allow system command to be in front!
    if (szArgList && argCount > 1) {
        if (!_tcsicmp(_T("/Debug"), szArgList[1])) {
            isDebug = true;
            return;
        }
    }

    //Check if env variable is set
    _tdupenv_s(&buffer, &bufferLen, _T("JAVAFX_LAUNCHER_DEBUG"));
    if (buffer != NULL) { //env variable set
        isDebug = true;
        free(buffer);
    }
}

int APIENTRY _tWinMain(HINSTANCE hInstance,
                     HINSTANCE hPrevInstance,
                     LPTSTR    lpCmdLine,
                     int       nCmdShow)
{
    TCHAR basedir[LAUNCHER_MAXPATH] = {0};
    TCHAR java[LAUNCHER_MAXPATH] = {0};
    TCHAR appFolder[LAUNCHER_MAXPATH] = {0};
    TCHAR java_escaped[LAUNCHER_MAXPATH] = {0};
    TCHAR jar[LAUNCHER_MAXPATH] = {0};
    LPTSTR *szArgList;
    int argCount;

    // Parse command line arguments to see if /Debug is there
    szArgList = CommandLineToArgvW(GetCommandLine(), &argCount);

    enableDebugIfNeeded(argCount, szArgList);

    if (isDebug) {
        AllocConsole();
        SetConsoleOutputCP(CP_UTF8);
    }

    if (GetModuleFileNameW(NULL, basedir, LAUNCHER_MAXPATH) != 0) {
        TCHAR *end = _tcsrchr(basedir, '\\');
        if (end != NULL) {
            *end = 0;

            if (!getMainJar(basedir, jar, LAUNCHER_MAXPATH)) {
                showError(
                    (jar[0] == 0) ? _T("Failed to parse package configuration file") : jar,
                    _T("Failed to find main application jar!"));
                return -1;
            }

            getAppFolder(basedir, appFolder, LAUNCHER_MAXPATH);

            //DO Launch
            //this will concatenate arguments using space,
            // we need to make sure spaces are properly escaped if we have any
            _tchdir(appFolder);

            if (!startJVM(basedir, appFolder, jar, argCount, szArgList)) {
                showError(_T("Failed to launch JVM"), NULL);
                return -1;
            }
        }
    }

    if (szArgList != NULL) {
        LocalFree(szArgList);
    }

    if (isDebug) {
      showError(_T("Exiting application"), NULL);
    }
    return 1;
}
<|MERGE_RESOLUTION|>--- conflicted
+++ resolved
@@ -29,11 +29,9 @@
 #define _WIN32_WINNT 0x0501
 
 #include <Windows.h>
-<<<<<<< HEAD
+
 #include <shellapi.h> //DO NOT REMOVE, necessary for Gradle builds
-=======
-#include <shellapi.h>
->>>>>>> 6fa74617
+
 #include <tchar.h>
 #include <stdio.h>
 #include <stdlib.h>
