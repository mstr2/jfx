--- conflicted
+++ resolved
@@ -149,17 +149,13 @@
 ext.MSVCR = cygpath("${WINDOWS_VS_MSVCDIR}/redist/${IS_64 ? 'x64' : 'x86'}/Microsoft.VC${WINDOWS_VS_VER}.CRT/msvcr${WINDOWS_VS_VER}.dll")
 ext.MSVCP = cygpath("${WINDOWS_VS_MSVCDIR}/redist/${IS_64 ? 'x64' : 'x86'}/Microsoft.VC${WINDOWS_VS_VER}.CRT/msvcp${WINDOWS_VS_VER}.dll")
 
-<<<<<<< HEAD
-if (!file(RC).exists()) throw new GradleException("FAIL: cannot find RC: " + RC)
-if (!file(FXC).exists()) throw new GradleException("FAIL: cannot find FXC: " + FXC)
-=======
 // Set up path to redistributable MS VC libraries if we are using a different
 // version of Visual Studio than the JDK
 def msvcrtDir = WINDOWS_VS_VER == "100" ? "" : cygpath("${WINDOWS_VS_MSVCDIR}/redist/${IS_64 ? 'x64' : 'x86'}/Microsoft.VC${WINDOWS_VS_VER}.CRT")
 WIN.MSVCRTDIR = msvcrtDir
 
-if (!file(RC).exists()) throw new GradleException("FAIL: cannot find RC")
->>>>>>> 92c44a00
+if (!file(RC).exists()) throw new GradleException("FAIL: cannot find RC: " + RC)
+if (!file(FXC).exists()) throw new GradleException("FAIL: cannot find FXC: " + FXC)
 
 def rcFlags = [
     "/d", "\"JFX_COMPANY=${COMPANY_NAME}\"",
