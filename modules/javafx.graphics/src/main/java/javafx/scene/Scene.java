--- conflicted
+++ resolved
@@ -1987,11 +1987,7 @@
             Node delegate = eventTarget instanceof Node node ? node.resolveFocusDelegate() : null;
             ContextMenuEvent context = new ContextMenuEvent(ContextMenuEvent.CONTEXT_MENU_REQUESTED,
                     x2, y2, xAbs, yAbs, isKeyboardTrigger, res);
-<<<<<<< HEAD
-            EventUtil.fireEvent(eventTarget, delegate, context);
-=======
-            handled = EventUtil.fireEvent(eventTarget, context) == null;
->>>>>>> 0270847b
+            handled = EventUtil.fireEvent(eventTarget, delegate, context) == null;
         }
         Scene.inMousePick = false;
 
