/*
 * Copyright (c) 2010, 2023, Oracle and/or its affiliates. All rights reserved.
 * DO NOT ALTER OR REMOVE COPYRIGHT NOTICES OR THIS FILE HEADER.
 *
 * This code is free software; you can redistribute it and/or modify it
 * under the terms of the GNU General Public License version 2 only, as
 * published by the Free Software Foundation.  Oracle designates this
 * particular file as subject to the "Classpath" exception as provided
 * by Oracle in the LICENSE file that accompanied this code.
 *
 * This code is distributed in the hope that it will be useful, but WITHOUT
 * ANY WARRANTY; without even the implied warranty of MERCHANTABILITY or
 * FITNESS FOR A PARTICULAR PURPOSE.  See the GNU General Public License
 * version 2 for more details (a copy is included in the LICENSE file that
 * accompanied this code).
 *
 * You should have received a copy of the GNU General Public License version
 * 2 along with this work; if not, write to the Free Software Foundation,
 * Inc., 51 Franklin St, Fifth Floor, Boston, MA 02110-1301 USA.
 *
 * Please contact Oracle, 500 Oracle Parkway, Redwood Shores, CA 94065 USA
 * or visit www.oracle.com if you need additional information or have any
 * questions.
 */
package com.sun.glass.ui.win;

import com.sun.glass.ui.*;
import com.sun.glass.ui.CommonDialogs.ExtensionFilter;
import com.sun.glass.ui.CommonDialogs.FileChooserResult;
import com.sun.prism.impl.PrismSettings;
import com.sun.javafx.tk.Toolkit;

import java.io.File;
import java.nio.ByteBuffer;
import java.nio.IntBuffer;
import java.security.AccessController;
import java.security.PrivilegedAction;
import java.util.Map;
import java.util.ResourceBundle;

final class WinApplication extends Application implements InvokeLaterDispatcher.InvokeLaterSubmitter {
<<<<<<< HEAD
    static float   overrideUIScale;
=======

    static float overrideUIScale;
    private static final String BASE_NAME = "com/sun/glass/ui/win/themes";
>>>>>>> 102a90ce

    private static boolean getBoolean(String propname, boolean defval, String description) {
        String str = System.getProperty(propname);
        if (str == null) {
            str = System.getenv(propname);
        }
        if (str == null) {
            return defval;
        }
        Boolean ret = Boolean.parseBoolean(str);
        if (PrismSettings.verbose) {
            System.out.println((ret ? "" : "not ")+description);
        }
        return ret;
    }

    private static float getFloat(String propname, float defval, String description) {
        String str = System.getProperty(propname);
        if (str == null) {
            str = System.getenv(propname);
        }
        if (str == null) {
            return defval;
        }
        str = str.trim();
        float val;
        if (str.endsWith("%")) {
            val = Integer.parseInt(str.substring(0, str.length()-1)) / 100.0f;
        } else if (str.endsWith("DPI") || str.endsWith("dpi")) {
            val = Integer.parseInt(str.substring(0, str.length()-3)) / 96.0f;
        } else {
            val = Float.parseFloat(str);
        }
        if (PrismSettings.verbose) {
            System.out.println(description+val);
        }
        return val;
    }

    private static native void initIDs(float overrideUIScale);
    static {
        @SuppressWarnings("removal")
        var dummy = AccessController.doPrivileged(new PrivilegedAction<Void>() {
            @Override
            public Void run() {
                verbose = Boolean.getBoolean("javafx.verbose");
                if (PrismSettings.allowHiDPIScaling) {
                    overrideUIScale = getFloat("glass.win.uiScale", -1.0f, "Forcing UI scaling factor: ");
                    // We only parse these if verbose, to inform the user...
                    if (PrismSettings.verbose) {
                        getFloat("glass.win.renderScale", -1.0f,
                                 "(No longer supported) Rendering scaling factor: ");
                        getFloat("glass.win.minHiDPI", 1.5f,
                                 "(No longer supported) UI scaling threshold: ");
                        getBoolean("glass.win.forceIntegerRenderScale", true,
                                   "(No longer supported) force integer rendering scale");
                    }
                } else {
                    overrideUIScale = 1.0f;
                }
                // Load required Microsoft runtime DLLs on Windows platforms
                Toolkit.loadMSWindowsLibraries();
                Application.loadNativeLibrary();
                return null;
            }
        });
        initIDs(overrideUIScale);
    }

    private final InvokeLaterDispatcher invokeLaterDispatcher;

    WinApplication() {
        // Embedded in SWT, with shared event thread
        @SuppressWarnings("removal")
        boolean isEventThread = AccessController
                .doPrivileged((PrivilegedAction<Boolean>) () -> Boolean.getBoolean("javafx.embed.isEventThread"));
        if (!isEventThread) {
            invokeLaterDispatcher = new InvokeLaterDispatcher(this);
            invokeLaterDispatcher.start();
        } else {
            invokeLaterDispatcher = null;
        }
    }

    private static boolean verbose;

    // returning toolkit window HWND
    private native long _init(int awarenessRequested);
    private native void _setClassLoader(ClassLoader classLoader);
    private native void _runLoop(Runnable launchable);
    private native void _terminateLoop();

    private static final int Process_DPI_Unaware            = 0;
    private static final int Process_System_DPI_Aware       = 1;
    private static final int Process_Per_Monitor_DPI_Aware  = 2;

    private static int getDesiredAwarenesslevel() {
        if (!PrismSettings.allowHiDPIScaling) {
            return Process_DPI_Unaware;
        }
        @SuppressWarnings("removal")
        String awareRequested = AccessController
            .doPrivileged((PrivilegedAction<String>) () ->
                          System.getProperty("javafx.glass.winDPIawareness"));
        if (awareRequested != null) {
            awareRequested = awareRequested.toLowerCase();
            if (awareRequested.equals("aware")) {
                return Process_System_DPI_Aware;
            } else if (awareRequested.equals("permonitor")) {
                return Process_Per_Monitor_DPI_Aware;
            } else {
                if (!awareRequested.equals("unaware")) {
                    System.err.println("unrecognized DPI awareness request, defaulting to unaware: "+awareRequested);
                }
                return Process_DPI_Unaware;
            }
        }
        return Process_Per_Monitor_DPI_Aware;
    }

    @Override
    protected void runLoop(final Runnable launchable) {
        @SuppressWarnings("removal")
        boolean isEventThread = AccessController
            .doPrivileged((PrivilegedAction<Boolean>) () -> Boolean.getBoolean("javafx.embed.isEventThread"));
        int awareness = getDesiredAwarenesslevel();

        ClassLoader classLoader = WinApplication.class.getClassLoader();
        _setClassLoader(classLoader);

        if (isEventThread) {
            _init(awareness);
            setEventThread(Thread.currentThread());
            launchable.run();
            return;
        }
        @SuppressWarnings("removal")
        final Thread toolkitThread =
            AccessController.doPrivileged((PrivilegedAction<Thread>) () -> new Thread(() -> {
                _init(awareness);
                _runLoop(launchable);
            }, "WindowsNativeRunloopThread"));
        setEventThread(toolkitThread);
        toolkitThread.start();
    }

    @Override protected void finishTerminating() {
        final Thread toolkitThread = getEventThread();
        if (toolkitThread != null) {
            _terminateLoop();
            setEventThread(null);
        }
        super.finishTerminating();
    }

    @Override public boolean shouldUpdateWindow() {
        return true;
    }

    native private Object _enterNestedEventLoopImpl();
    native private void _leaveNestedEventLoopImpl(Object retValue);

    @Override protected Object _enterNestedEventLoop() {
        if (invokeLaterDispatcher != null) {
            invokeLaterDispatcher.notifyEnteringNestedEventLoop();
        }
        try {
            return _enterNestedEventLoopImpl();
        } finally {
            if (invokeLaterDispatcher != null) {
                invokeLaterDispatcher.notifyLeftNestedEventLoop();
            }
        }
    }

    @Override protected void _leaveNestedEventLoop(Object retValue) {
        if (invokeLaterDispatcher != null) {
            invokeLaterDispatcher.notifyLeavingNestedEventLoop();
        }
        _leaveNestedEventLoopImpl(retValue);
    }

    // FACTORY METHODS

    @Override public Window createWindow(Window owner, Screen screen, int styleMask) {
        return new WinWindow(owner, screen, styleMask);
    }

    @Override public View createView() {
        return new WinView();
    }

    @Override public Cursor createCursor(int type) {
        return new WinCursor(type);
    }

    @Override public Cursor createCursor(int x, int y, Pixels pixels) {
        return new WinCursor(x, y, pixels);
    }

    @Override protected void staticCursor_setVisible(boolean visible) {
        WinCursor.setVisible_impl(visible);
    }

    @Override protected Size staticCursor_getBestSize(int width, int height) {
        return WinCursor.getBestSize_impl(width, height);
    }

    @Override public Pixels createPixels(int width, int height, ByteBuffer data) {
        return new WinPixels(width, height, data);
    }

    @Override
    public Pixels createPixels(int width, int height, ByteBuffer data, float scalex, float scaley) {
        return new WinPixels(width, height, data, scalex, scaley);
    }

    @Override public Pixels createPixels(int width, int height, IntBuffer data) {
        return new WinPixels(width, height, data);
    }

    @Override
    public Pixels createPixels(int width, int height, IntBuffer data, float scalex, float scaley) {
        return new WinPixels(width, height, data, scalex, scaley);
    }

    @Override protected int staticPixels_getNativeFormat() {
        return WinPixels.getNativeFormat_impl();
    }

    @Override public GlassRobot createRobot() {
        return new WinRobot();
    }

    @Override protected double staticScreen_getVideoRefreshPeriod() {
        return 0.0;     // indicate millisecond resolution
    }

    @Override native protected Screen[] staticScreen_getScreens();

    @Override public Timer createTimer(Runnable runnable) {
        return new WinTimer(runnable);
    }

    @Override protected int staticTimer_getMinPeriod() {
        return WinTimer.getMinPeriod_impl();
    }

    @Override protected int staticTimer_getMaxPeriod() {
        return WinTimer.getMaxPeriod_impl();
    }

    @Override public Accessible createAccessible() {
        return new WinAccessible();
    }

    @Override protected FileChooserResult staticCommonDialogs_showFileChooser(Window owner, String folder, String filename, String title, int type,
                                             boolean multipleMode, ExtensionFilter[] extensionFilters, int defaultFilterIndex) {
        if (invokeLaterDispatcher != null) {
            invokeLaterDispatcher.notifyEnteringNestedEventLoop();
        }
        return WinCommonDialogs.showFileChooser_impl(owner, folder, filename, title, type, multipleMode, extensionFilters, defaultFilterIndex);
    }

    @Override protected File staticCommonDialogs_showFolderChooser(Window owner, String folder, String title) {
        if (invokeLaterDispatcher != null) {
            invokeLaterDispatcher.notifyEnteringNestedEventLoop();
        }
        return WinCommonDialogs.showFolderChooser_impl(owner, folder, title);
    }

    @Override protected long staticView_getMultiClickTime() {
        return WinView.getMultiClickTime_impl();
    }

    @Override protected int staticView_getMultiClickMaxX() {
        return WinView.getMultiClickMaxX_impl();
    }

    @Override protected int staticView_getMultiClickMaxY() {
        return WinView.getMultiClickMaxY_impl();
    }

    @Override native protected void _invokeAndWait(Runnable runnable);

    native private void _submitForLaterInvocation(Runnable r);
    // InvokeLaterDispatcher.InvokeLaterSubmitter
    @Override public void submitForLaterInvocation(Runnable r) {
        _submitForLaterInvocation(r);
    }

    @Override protected void _invokeLater(Runnable runnable) {
        if (invokeLaterDispatcher != null) {
            invokeLaterDispatcher.invokeLater(runnable);
        } else {
            submitForLaterInvocation(runnable);
        }
    }

    @Override
    protected boolean _supportsInputMethods() {
        return true;
    }

    @Override
    protected boolean _supportsTransparentWindows() {
        return true;
    }

    @Override native protected boolean _supportsUnifiedWindows();

    @Override
    public String getDataDirectory() {
        checkEventThread();
        @SuppressWarnings("removal")
        String baseDirectory = AccessController.doPrivileged((PrivilegedAction<String>) () -> System.getenv("APPDATA"));
        if (baseDirectory == null || baseDirectory.length() == 0) {
            return super.getDataDirectory();
        }
        return baseDirectory + File.separator + name + File.separator;
    }

    @Override
    protected native int _getKeyCodeForChar(char c);

    @Override
    protected native int _isKeyLocked(int keyCode);

    @Override
    public native Map<String, Object> getPlatformPreferences();
}<|MERGE_RESOLUTION|>--- conflicted
+++ resolved
@@ -36,16 +36,10 @@
 import java.security.AccessController;
 import java.security.PrivilegedAction;
 import java.util.Map;
-import java.util.ResourceBundle;
 
 final class WinApplication extends Application implements InvokeLaterDispatcher.InvokeLaterSubmitter {
-<<<<<<< HEAD
-    static float   overrideUIScale;
-=======
 
     static float overrideUIScale;
-    private static final String BASE_NAME = "com/sun/glass/ui/win/themes";
->>>>>>> 102a90ce
 
     private static boolean getBoolean(String propname, boolean defval, String description) {
         String str = System.getProperty(propname);
