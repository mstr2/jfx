/*
 * Copyright (c) 2010, 2024, Oracle and/or its affiliates. All rights reserved.
 * DO NOT ALTER OR REMOVE COPYRIGHT NOTICES OR THIS FILE HEADER.
 *
 * This code is free software; you can redistribute it and/or modify it
 * under the terms of the GNU General Public License version 2 only, as
 * published by the Free Software Foundation.  Oracle designates this
 * particular file as subject to the "Classpath" exception as provided
 * by Oracle in the LICENSE file that accompanied this code.
 *
 * This code is distributed in the hope that it will be useful, but WITHOUT
 * ANY WARRANTY; without even the implied warranty of MERCHANTABILITY or
 * FITNESS FOR A PARTICULAR PURPOSE.  See the GNU General Public License
 * version 2 for more details (a copy is included in the LICENSE file that
 * accompanied this code).
 *
 * You should have received a copy of the GNU General Public License version
 * 2 along with this work; if not, write to the Free Software Foundation,
 * Inc., 51 Franklin St, Fifth Floor, Boston, MA 02110-1301 USA.
 *
 * Please contact Oracle, 500 Oracle Parkway, Redwood Shores, CA 94065 USA
 * or visit www.oracle.com if you need additional information or have any
 * questions.
 */

package com.sun.javafx.tk.quantum;

import com.sun.glass.events.GestureEvent;
import com.sun.glass.events.KeyEvent;
import com.sun.glass.events.MouseEvent;
import com.sun.glass.events.ViewEvent;
import com.sun.glass.events.TouchEvent;
import com.sun.glass.events.SwipeGesture;
import com.sun.glass.ui.Accessible;
import com.sun.glass.ui.Clipboard;
import com.sun.glass.ui.ClipboardAssistance;
import com.sun.glass.ui.Screen;
import com.sun.glass.ui.View;
import com.sun.glass.ui.Window;
import com.sun.javafx.PlatformUtil;
import com.sun.javafx.collections.TrackableObservableList;
import com.sun.javafx.logging.PulseLogger;
import static com.sun.javafx.logging.PulseLogger.PULSE_LOGGING_ENABLED;
import com.sun.javafx.scene.input.KeyCodeMap;

import javafx.collections.ListChangeListener;
import javafx.collections.ObservableList;

import javafx.event.EventType;
import javafx.geometry.Point2D;
import javafx.scene.Node;
import javafx.scene.input.InputMethodEvent;
import javafx.scene.input.InputMethodHighlight;
import javafx.scene.input.InputMethodTextRun;
import javafx.scene.input.KeyCode;
import javafx.scene.input.MouseButton;
import javafx.scene.input.RotateEvent;
import javafx.scene.input.ScrollEvent;
import javafx.scene.input.SwipeEvent;
import javafx.scene.input.TouchPoint;
import javafx.scene.input.TransferMode;
import javafx.scene.input.ZoomEvent;

import java.util.function.Supplier;

class GlassViewEventHandler extends View.EventHandler {

    static boolean zoomGestureEnabled;
    static boolean rotateGestureEnabled;
    static boolean scrollGestureEnabled;
    static {
        zoomGestureEnabled = Boolean.valueOf(System.getProperty("com.sun.javafx.gestures.zoom", "false"));
        rotateGestureEnabled = Boolean.valueOf(System.getProperty("com.sun.javafx.gestures.rotate", "false"));
        scrollGestureEnabled = Boolean.valueOf(System.getProperty("com.sun.javafx.gestures.scroll", "false"));
    }

    private ViewScene scene;
    private final GlassSceneDnDEventHandler dndHandler;
    private final GestureRecognizers gestures;

    public GlassViewEventHandler(final ViewScene scene) {
        this.scene = scene;

        dndHandler = new GlassSceneDnDEventHandler(scene);

        gestures = new GestureRecognizers();
        if (PlatformUtil.isWindows() || PlatformUtil.isIOS() || PlatformUtil.isEmbedded()) {
            gestures.add(new SwipeGestureRecognizer(scene));
        }
        if (zoomGestureEnabled) {
            gestures.add(new ZoomGestureRecognizer(scene));
        }
        if (rotateGestureEnabled) {
            gestures.add(new RotateGestureRecognizer(scene));
        }
        if (scrollGestureEnabled) {
            gestures.add(new ScrollGestureRecognizer(scene));
        }
    }

    private final PaintCollector collector = PaintCollector.getInstance();

    private static EventType<javafx.scene.input.KeyEvent> keyEventType(int glassType) {
        switch (glassType) {
            case com.sun.glass.events.KeyEvent.PRESS:
                return javafx.scene.input.KeyEvent.KEY_PRESSED;
            case com.sun.glass.events.KeyEvent.RELEASE:
                return javafx.scene.input.KeyEvent.KEY_RELEASED;
            case com.sun.glass.events.KeyEvent.TYPED:
                return javafx.scene.input.KeyEvent.KEY_TYPED;
            default:
                if (QuantumToolkit.verbose) {
                    System.err.println("Unknown Glass key event type: " + glassType);
                }
                return null;
        }
    }

    private final KeyEventNotification keyNotification = new KeyEventNotification();
    private class KeyEventNotification implements Supplier<Boolean> {
        View view;
        long time;
        int type;
        int key;
        char[] chars;
        int modifiers;

        private KeyCode lastKeyCode;

        @Override
        public Boolean get() {
            if (PULSE_LOGGING_ENABLED) {
                PulseLogger.newInput(keyEventType(type).toString());
            }
            WindowStage stage = scene.getWindowStage();
            Boolean consumed = false;
            try {
                boolean shiftDown = (modifiers & KeyEvent.MODIFIER_SHIFT) != 0;
                boolean controlDown = (modifiers & KeyEvent.MODIFIER_CONTROL) != 0;
                boolean altDown = (modifiers & KeyEvent.MODIFIER_ALT) != 0;
                boolean metaDown = (modifiers & KeyEvent.MODIFIER_WINDOWS) != 0;

                String str = new String(chars);
                String text = str; // TODO: this must be a text like "HOME", "F1", or "A"

                javafx.scene.input.KeyEvent keyEvent = new javafx.scene.input.KeyEvent(
                        keyEventType(type),
                        str, text,
                        KeyCodeMap.valueOf(key) ,
                        shiftDown, controlDown, altDown, metaDown);

                KeyCode keyCode = KeyCodeMap.valueOf(key);
                switch (type) {
                    case com.sun.glass.events.KeyEvent.PRESS:
                    case com.sun.glass.events.KeyEvent.RELEASE:
                        lastKeyCode = keyCode;
                        break;

                    case com.sun.glass.events.KeyEvent.TYPED:
                        keyCode = lastKeyCode;
                        break;
                }

                switch (type) {
                    case com.sun.glass.events.KeyEvent.PRESS:
                        if (view.isInFullscreen() && stage != null) {
                            if (stage.getSavedFullScreenExitKey() != null
                                && stage.getSavedFullScreenExitKey().match(keyEvent)) {
                                stage.exitFullScreen();
                            }
                        }
                        /* NOBREAK */
                    case com.sun.glass.events.KeyEvent.RELEASE:
                    case com.sun.glass.events.KeyEvent.TYPED:
                        if (scene.sceneListener != null) {
                            consumed = scene.sceneListener.keyEvent(keyEvent);
                        }
                        break;
                    default:
                        if (QuantumToolkit.verbose) {
                            System.out.println("handleKeyEvent: unhandled type: " + type);
                        }
                }
            } finally {
                if (PULSE_LOGGING_ENABLED) {
                    PulseLogger.newInput(null);
                }
            }
            return consumed;
        }
    }

    @Override
    public boolean handleKeyEvent(View view, long time, int type, int key,
                                  char[] chars, int modifiers)
    {
        keyNotification.view = view;
        keyNotification.time = time;
        keyNotification.type = type;
        keyNotification.key = key;
        keyNotification.chars = chars;
        keyNotification.modifiers = modifiers;

        boolean consumed = QuantumToolkit.runWithoutRenderLock(keyNotification);
        return consumed;
    }

    private static EventType<javafx.scene.input.MouseEvent> mouseEventType(int glassType) {
        switch (glassType) {
            case com.sun.glass.events.MouseEvent.DOWN:
                return javafx.scene.input.MouseEvent.MOUSE_PRESSED;
            case com.sun.glass.events.MouseEvent.UP:
                return javafx.scene.input.MouseEvent.MOUSE_RELEASED;
            case com.sun.glass.events.MouseEvent.ENTER:
                return javafx.scene.input.MouseEvent.MOUSE_ENTERED;
            case com.sun.glass.events.MouseEvent.EXIT:
                return javafx.scene.input.MouseEvent.MOUSE_EXITED;
            case com.sun.glass.events.MouseEvent.MOVE:
                return javafx.scene.input.MouseEvent.MOUSE_MOVED;
            case com.sun.glass.events.MouseEvent.DRAG:
                return javafx.scene.input.MouseEvent.MOUSE_DRAGGED;
            case com.sun.glass.events.MouseEvent.WHEEL:
                throw new IllegalArgumentException("WHEEL event cannot "
                        + "be translated to MouseEvent, must be translated to "
                        + "ScrollEvent");
            default:
                if (QuantumToolkit.verbose) {
                    System.err.println("Unknown Glass mouse event type: " + glassType);
                }
                return null;
        }
    }

    private static MouseButton mouseEventButton(int glassButton) {
        switch (glassButton) {
            case com.sun.glass.events.MouseEvent.BUTTON_LEFT:
                return MouseButton.PRIMARY;
            case com.sun.glass.events.MouseEvent.BUTTON_RIGHT:
                return MouseButton.SECONDARY;
            case com.sun.glass.events.MouseEvent.BUTTON_OTHER:
                return MouseButton.MIDDLE;
            case com.sun.glass.events.MouseEvent.BUTTON_BACK:
                return MouseButton.BACK;
            case com.sun.glass.events.MouseEvent.BUTTON_FORWARD:
                return MouseButton.FORWARD;
            default:
                return MouseButton.NONE;
        }
    }

    // Used to determine whether a DRAG operation has been initiated on this window
    private int mouseButtonPressedMask = 0;

    private final MouseEventNotification mouseNotification = new MouseEventNotification();
    private class MouseEventNotification implements Supplier<Void> {
        View view;
        long time;
        int type;
        int button;
        int x, y, xAbs, yAbs;
        int modifiers;
        boolean isPopupTrigger;
        boolean isSynthesized;

        @Override
        public Void get() {
            if (PULSE_LOGGING_ENABLED) {
                PulseLogger.newInput(mouseEventType(type).toString());
            }

            int buttonMask;
            switch (button) {
                case MouseEvent.BUTTON_LEFT:
                    buttonMask = KeyEvent.MODIFIER_BUTTON_PRIMARY;
                    break;
                case MouseEvent.BUTTON_OTHER:
                    buttonMask = KeyEvent.MODIFIER_BUTTON_MIDDLE;
                    break;
                case MouseEvent.BUTTON_RIGHT:
                    buttonMask = KeyEvent.MODIFIER_BUTTON_SECONDARY;
                    break;
                case MouseEvent.BUTTON_BACK:
                    buttonMask = KeyEvent.MODIFIER_BUTTON_BACK;
                    break;
                case MouseEvent.BUTTON_FORWARD:
                    buttonMask = KeyEvent.MODIFIER_BUTTON_FORWARD;
                    break;
                default:
                    buttonMask = 0;
                    break;
            }

            switch (type) {
                case MouseEvent.MOVE:
                    if (button != MouseEvent.BUTTON_NONE) {
                        //JDK-8110944: the drag hasn't been started on this window -- ignore the event
                        return null;
                    }
                    break;
                case MouseEvent.UP:
                    if ((mouseButtonPressedMask & buttonMask) == 0) {
                        //JDK-8110944: the mouse button hasn't been pressed on this window -- ignore the event
                        return null;
                    }
                    mouseButtonPressedMask &= ~buttonMask;
                    break;
                case MouseEvent.DOWN:
                    mouseButtonPressedMask |= buttonMask;
                    break;
                case MouseEvent.ENTER:
                case MouseEvent.EXIT:
                    break;
                case MouseEvent.CLICK:
                    // Don't send click events to FX, as they are generated in Scene
                    return null;
                default:
                    if (QuantumToolkit.verbose) {
                        System.out.println("handleMouseEvent: unhandled type: " + type);
                    }
            }

            WindowStage stage = scene.getWindowStage();
            try {
                if (scene.sceneListener != null) {
                    boolean shiftDown = (modifiers & KeyEvent.MODIFIER_SHIFT) != 0;
                    boolean controlDown = (modifiers & KeyEvent.MODIFIER_CONTROL) != 0;
                    boolean altDown = (modifiers & KeyEvent.MODIFIER_ALT) != 0;
                    boolean metaDown = (modifiers & KeyEvent.MODIFIER_WINDOWS) != 0;
                    boolean primaryButtonDown = (modifiers & KeyEvent.MODIFIER_BUTTON_PRIMARY) != 0;
                    boolean middleButtonDown = (modifiers & KeyEvent.MODIFIER_BUTTON_MIDDLE) != 0;
                    boolean secondaryButtonDown = (modifiers & KeyEvent.MODIFIER_BUTTON_SECONDARY) != 0;
                    boolean backButtonDown = (modifiers & KeyEvent.MODIFIER_BUTTON_BACK) != 0;
                    boolean forwardButtonDown = (modifiers & KeyEvent.MODIFIER_BUTTON_FORWARD) != 0;
                    final Window w = view.getWindow();
                    double pScaleX, pScaleY, spx, spy, sx, sy;
                    if (w != null) {
                        pScaleX = w.getPlatformScaleX();
                        pScaleY = w.getPlatformScaleY();
                        Screen scr = w.getScreen();
                        if (scr != null) {
                            spx = scr.getPlatformX();
                            spy = scr.getPlatformY();
                            sx = scr.getX();
                            sy = scr.getY();
                        } else {
                            spx = spy = sx = sy = 0.0;
                        }
                    } else {
                        pScaleX = pScaleY = 1.0;
                        spx = spy = sx = sy = 0.0;
                    }

                    scene.sceneListener.mouseEvent(mouseEventType(type),
                            x / pScaleX, y / pScaleY,
                            sx + (xAbs - spx) / pScaleX, sy + (yAbs - spy) / pScaleY,
                            mouseEventButton(button), isPopupTrigger, isSynthesized,
                            shiftDown, controlDown, altDown, metaDown,
                            primaryButtonDown, middleButtonDown, secondaryButtonDown,
                            backButtonDown, forwardButtonDown);
                }
            } finally {
                if (PULSE_LOGGING_ENABLED) {
                    PulseLogger.newInput(null);
                }
            }
            return null;
        }
    }

    @Override
    public void handleMouseEvent(View view, long time, int type, int button,
                                 int x, int y, int xAbs, int yAbs,
                                 int modifiers, boolean isPopupTrigger, boolean isSynthesized)
    {
        mouseNotification.view = view;
        mouseNotification.time = time;
        mouseNotification.type = type;
        mouseNotification.button = button;
        mouseNotification.x = x;
        mouseNotification.y = y;
        mouseNotification.xAbs = xAbs;
        mouseNotification.yAbs = yAbs;
        mouseNotification.modifiers = modifiers;
        mouseNotification.isPopupTrigger = isPopupTrigger;
        mouseNotification.isSynthesized = isSynthesized;

        QuantumToolkit.runWithoutRenderLock(mouseNotification);
    }

    @Override public boolean handleMenuEvent(final View view,
                                             final int x, final int y, final int xAbs, final int yAbs,
                                             final boolean isKeyboardTrigger)
    {
        if (PULSE_LOGGING_ENABLED) {
            PulseLogger.newInput("MENU_EVENT");
        }
        WindowStage stage = scene.getWindowStage();
        try {
<<<<<<< HEAD
            if (stage != null) {
                stage.setInAllowedEventHandler(true);
            }
            return QuantumToolkit.runWithoutRenderLock(() -> {
=======
            QuantumToolkit.runWithoutRenderLock(() -> {
>>>>>>> 8ae268fb
                if (scene.sceneListener != null) {
                    double pScaleX, pScaleY, spx, spy, sx, sy;
                    final Window w = view.getWindow();
                    if (w != null) {
                        pScaleX = w.getPlatformScaleX();
                        pScaleY = w.getPlatformScaleY();
                        Screen scr = w.getScreen();
                        if (scr != null) {
                            spx = scr.getPlatformX();
                            spy = scr.getPlatformY();
                            sx = scr.getX();
                            sy = scr.getY();
                        } else {
                            spx = spy = sx = sy = 0.0;
                        }
                    } else {
                        pScaleX = pScaleY = 1.0;
                        spx = spy = sx = sy = 0.0;
                    }
                    return scene.sceneListener.menuEvent(x / pScaleX, y / pScaleY,
                                                         sx + (xAbs - spx) / pScaleX,
                                                         sy + (yAbs - spy) / pScaleY,
                                                         isKeyboardTrigger);
                }
                return false;
            });
        } finally {
            if (PULSE_LOGGING_ENABLED) {
                PulseLogger.newInput(null);
            }
        }
    }

    @Override public void handleScrollEvent(final View view, final long time,
                                            final int x, final int y, final int xAbs, final int yAbs,
                                            final double deltaX, final double deltaY, final int modifiers,
                                            final int lines, final int chars,
                                            final int defaultLines, final int defaultChars,
                                            final double xMultiplier, final double yMultiplier)
    {
        if (PULSE_LOGGING_ENABLED) {
            PulseLogger.newInput("SCROLL_EVENT");
        }
        WindowStage stage = scene.getWindowStage();
        try {
            QuantumToolkit.runWithoutRenderLock(() -> {
                if (scene.sceneListener != null) {
                    final Window w = view.getWindow();
                    double pScaleX, pScaleY, spx, spy, sx, sy;
                    if (w != null) {
                        pScaleX = w.getPlatformScaleX();
                        pScaleY = w.getPlatformScaleY();
                        Screen scr = w.getScreen();
                        if (scr != null) {
                            spx = scr.getPlatformX();
                            spy = scr.getPlatformY();
                            sx = scr.getX();
                            sy = scr.getY();
                        } else {
                            spx = spy = sx = sy = 0.0;
                        }
                    } else {
                        pScaleX = pScaleY = 1.0;
                        spx = spy = sx = sy = 0.0;
                    }
                    scene.sceneListener.scrollEvent(ScrollEvent.SCROLL,
                        deltaX / pScaleX, deltaY / pScaleY, 0, 0,
                        xMultiplier, yMultiplier,
                        0, // touchCount
                        chars, lines, defaultChars, defaultLines,
                        x / pScaleX, y / pScaleY,
                        sx + (xAbs - spx) / pScaleX,
                        sy + (yAbs - spy) / pScaleY,
                        (modifiers & KeyEvent.MODIFIER_SHIFT) != 0,
                        (modifiers & KeyEvent.MODIFIER_CONTROL) != 0,
                        (modifiers & KeyEvent.MODIFIER_ALT) != 0,
                        (modifiers & KeyEvent.MODIFIER_WINDOWS) != 0,
                        false, // this is always indirect
                        false); // this has no inertia
                }
                return null;
            });
        } finally {
            if (PULSE_LOGGING_ENABLED) {
                PulseLogger.newInput(null);
            }
        }
    }

    private static byte inputMethodEventAttrValue(int pos, int[] attrBoundary, byte[] attrValue) {
        if (attrBoundary != null) {
            for (int current = 0; current < attrBoundary.length-1; current++) {
                if (pos >= attrBoundary[current] &&
                    pos < attrBoundary[current+1]) {
                    return attrValue[current];
                }
            }
        }
        return View.IME_ATTR_INPUT_ERROR;
    }

    private static ObservableList<InputMethodTextRun> inputMethodEventComposed(
            String text, int commitCount, int[] clauseBoundary, int[] attrBoundary, byte[] attrValue)
    {
        ObservableList<InputMethodTextRun> composed = new TrackableObservableList<>() {
            @Override
            protected void onChanged(ListChangeListener.Change<InputMethodTextRun> c) {
            }
        };

        if (commitCount < text.length()) {
            if (clauseBoundary == null) {
                // Create one single segment as UNSELECTED_RAW
                composed.add(new InputMethodTextRun(
                        text.substring(commitCount),
                        InputMethodHighlight.UNSELECTED_RAW));
            } else {
                for (int current = 0; current < clauseBoundary.length-1; current++) {
                    if (clauseBoundary[current] < commitCount) {
                        continue;
                    }

                    InputMethodHighlight highlight;
                    switch (inputMethodEventAttrValue(clauseBoundary[current], attrBoundary, attrValue)) {
                        case View.IME_ATTR_TARGET_CONVERTED:
                            highlight = InputMethodHighlight.SELECTED_CONVERTED;
                            break;
                        case View.IME_ATTR_CONVERTED:
                            highlight = InputMethodHighlight.UNSELECTED_CONVERTED;
                            break;
                        case View.IME_ATTR_TARGET_NOTCONVERTED:
                            highlight = InputMethodHighlight.SELECTED_RAW;
                            break;
                        case View.IME_ATTR_INPUT:
                        case View.IME_ATTR_INPUT_ERROR:
                        default:
                            highlight = InputMethodHighlight.UNSELECTED_RAW;
                            break;
                    }
                    composed.add(new InputMethodTextRun(
                            text.substring(clauseBoundary[current],
                                           clauseBoundary[current+1]),
                            highlight));
                }
            }
        }
        return composed;
    }

    @Override public void handleInputMethodEvent(final long time, final String text,
                                                 final int[] clauseBoundary,
                                                 final int[] attrBoundary, final byte[] attrValue,
                                                 final int commitCount, final int cursorPos)
    {
        if (PULSE_LOGGING_ENABLED) {
            PulseLogger.newInput("INPUT_METHOD_EVENT");
        }
        WindowStage stage = scene.getWindowStage();
        try {
            QuantumToolkit.runWithoutRenderLock(() -> {
                if (scene.sceneListener != null) {
                    String t = text != null ? text : "";
                    EventType<InputMethodEvent> eventType =
                            InputMethodEvent.INPUT_METHOD_TEXT_CHANGED;
                    ObservableList<InputMethodTextRun> composed = inputMethodEventComposed(
                            t, commitCount, clauseBoundary, attrBoundary, attrValue);
                    String committed = t.substring(0, commitCount);
                    scene.sceneListener.inputMethodEvent(eventType, composed, committed, cursorPos);
                }
                return null;
            });
        } finally {
            if (PULSE_LOGGING_ENABLED) {
                PulseLogger.newInput(null);
            }
        }
    }

    @Override
    public double[] getInputMethodCandidatePos(int offset) {
        Point2D p2d = scene.inputMethodRequests.getTextLocation(offset);
        double[] ret = new double[2];
        ret[0] = p2d.getX();
        ret[1] = p2d.getY();

        View view = scene.getPlatformView();
        if (view != null) {
            Window window = view.getWindow();
            if (window != null) {
                Screen screen = window.getScreen();
                if (screen != null) {
                    ret[0] = screen.toPlatformX((float) p2d.getX());
                    ret[1] = screen.toPlatformY((float) p2d.getY());
                }
            }
        }

        return ret;
    }

    private static TransferMode actionToTransferMode(int dropActions) {
        if (dropActions == Clipboard.ACTION_NONE) {
            return null;
        } else if (dropActions == Clipboard.ACTION_COPY
                //IE drop action for URL copy;  XXX: should be fixed in Glass
                || dropActions == (Clipboard.ACTION_COPY | Clipboard.ACTION_REFERENCE) )
        {
            return TransferMode.COPY;
        } else if (dropActions == Clipboard.ACTION_MOVE
                //IE drop action for URL move;  XXX: should be fixed in Glass
                || dropActions == (Clipboard.ACTION_MOVE | Clipboard.ACTION_REFERENCE) )
        {
            return TransferMode.MOVE;
        } else if (dropActions == Clipboard.ACTION_REFERENCE) {
            return TransferMode.LINK;
        } else if (dropActions == Clipboard.ACTION_COPY_OR_MOVE) {
            if (QuantumToolkit.verbose) {
                System.err.println("Ambiguous drop action: " + Integer.toHexString(dropActions));
            }
        } else {
            if (QuantumToolkit.verbose) {
                System.err.println("Unknown drop action: " + Integer.toHexString(dropActions));
            }
        }
        return null;
    }

    private static int transferModeToAction(TransferMode tm) {
        if (tm == null) {
            return Clipboard.ACTION_NONE;
        }

        switch (tm) {
            case COPY:
                return Clipboard.ACTION_COPY;
            case MOVE:
                return Clipboard.ACTION_MOVE;
            case LINK:
                return Clipboard.ACTION_REFERENCE;
            default:
                return Clipboard.ACTION_NONE;
        }
    }

    @Override public int handleDragEnter(View view,
                                         final int x, final int y, final int xAbs, final int yAbs,
                                         final int recommendedDropAction,
                                         final ClipboardAssistance dropTargetAssistant)
    {
        if (PULSE_LOGGING_ENABLED) {
            PulseLogger.newInput("DRAG_ENTER");
        }
        TransferMode action;
        try {
            action = QuantumToolkit.runWithoutRenderLock(() -> {
                return dndHandler.handleDragEnter(x, y, xAbs, yAbs,
                        actionToTransferMode(recommendedDropAction),
                        dropTargetAssistant);
            });
        } finally {
            if (PULSE_LOGGING_ENABLED) {
                PulseLogger.newInput(null);
            }
        }
        return transferModeToAction(action);
    }

    @Override public void handleDragLeave(View view, final ClipboardAssistance dropTargetAssistant) {
        if (PULSE_LOGGING_ENABLED) {
            PulseLogger.newInput("DRAG_LEAVE");
        }
        try {
            QuantumToolkit.runWithoutRenderLock(() -> {
                dndHandler.handleDragLeave(dropTargetAssistant);
                return null;
            });
        } finally {
            if (PULSE_LOGGING_ENABLED) {
                PulseLogger.newInput(null);
            }
        }
    }

    @Override public int handleDragDrop(View view,
                                        final int x, final int y, final int xAbs, final int yAbs,
                                        final int recommendedDropAction,
                                        final ClipboardAssistance dropTargetAssistant)
    {
        if (PULSE_LOGGING_ENABLED) {
            PulseLogger.newInput("DRAG_DROP");
        }
        TransferMode action;
        try {
            action = QuantumToolkit.runWithoutRenderLock(() -> {
                return dndHandler.handleDragDrop(x, y, xAbs, yAbs,
                    actionToTransferMode(recommendedDropAction),
                    dropTargetAssistant);
            });
        } finally {
            if (PULSE_LOGGING_ENABLED) {
                PulseLogger.newInput(null);
            }
        }
        return transferModeToAction(action);
    }

    @Override public int handleDragOver(View view,
                                        final int x, final int y, final int xAbs, final int yAbs,
                                        final int recommendedDropAction,
                                        final ClipboardAssistance dropTargetAssistant)
    {
        if (PULSE_LOGGING_ENABLED) {
            PulseLogger.newInput("DRAG_OVER");
        }
        TransferMode action;
        try {
            action = QuantumToolkit.runWithoutRenderLock(() -> {
                return dndHandler.handleDragOver(x, y, xAbs, yAbs,
                    actionToTransferMode(recommendedDropAction),
                    dropTargetAssistant);
            });
        } finally {
            if (PULSE_LOGGING_ENABLED) {
                PulseLogger.newInput(null);
            }
        }
        return transferModeToAction(action);
    }

    private ClipboardAssistance dropSourceAssistant;

    @Override public void handleDragStart(View view, final int button,
                                          final int x, final int y, final int xAbs, final int yAbs,
                                          final ClipboardAssistance assistant)
    {
        if (PULSE_LOGGING_ENABLED) {
            PulseLogger.newInput("DRAG_START");
        }
        dropSourceAssistant = assistant;
        try {
            QuantumToolkit.runWithoutRenderLock(() -> {
                dndHandler.handleDragStart(button, x, y, xAbs, yAbs, assistant);
                return null;
            });
        } finally {
            if (PULSE_LOGGING_ENABLED) {
                PulseLogger.newInput(null);
            }
        }
    }

    @Override public void handleDragEnd(View view, final int performedAction) {
        if (PULSE_LOGGING_ENABLED) {
            PulseLogger.newInput("DRAG_END");
        }
        try {
            QuantumToolkit.runWithoutRenderLock(() -> {
                dndHandler.handleDragEnd(actionToTransferMode(performedAction), dropSourceAssistant);
                return null;
            });
        } finally {
            if (PULSE_LOGGING_ENABLED) {
                PulseLogger.newInput(null);
            }
        }
    }

    // TODO - dropTargetListener.dropActionChanged
    // TODO - dragSourceListener.dropActionChanged

    private final ViewEventNotification viewNotification = new ViewEventNotification();
    private class ViewEventNotification implements Supplier<Void> {
        View view;
        long time;
        int type;

        @Override
        public Void get() {
            if (scene.sceneListener == null) {
                return null;
            }
            switch (type) {
                case ViewEvent.REPAINT: {
                    Window w = view.getWindow();
                    if (w != null && w.getMinimumWidth() == view.getWidth() && !w.isVisible()) {
                        // JDK-8127339 - ignore initial minimum size setting if not visible
                        break;
                    }
                    if (QuantumToolkit.drawInPaint && w != null && w.isVisible()) {
                        WindowStage stage = scene.getWindowStage();
                        if (stage != null) {
                            collector.liveRepaintRenderJob(scene);
                        }
                    }
                    scene.entireSceneNeedsRepaint();
                    break;
                }
                case ViewEvent.RESIZE: {
                    final Window w = view.getWindow();
                    float pScaleX = (w == null) ? 1.0f : w.getPlatformScaleX();
                    float pScaleY = (w == null) ? 1.0f : w.getPlatformScaleY();
                    scene.setViewSize(view.getWidth() / pScaleX, view.getHeight() / pScaleY);
                    scene.entireSceneNeedsRepaint();
                    QuantumToolkit.runWithRenderLock(() -> {
                        scene.updateSceneState();
                        return null;
                    });
                    if (QuantumToolkit.liveResize && w != null && w.isVisible()) {
                        WindowStage stage = scene.getWindowStage();
                        if (stage != null) {
                            collector.liveRepaintRenderJob(scene);
                        }
                    }
                    break;
                }
                case ViewEvent.MOVE: {
                    // MOVE events can be "synthesized" and the window will
                    // be null if this is synthesized during a "REMOVE" event
                    final Window w = view.getWindow();
                    float pScaleX = (w == null) ? 1.0f : w.getPlatformScaleX();
                    float pScaleY = (w == null) ? 1.0f : w.getPlatformScaleY();
                    scene.sceneListener.changedLocation(view.getX() / pScaleX,
                                                        view.getY() / pScaleY);
                    break;
                }
                case ViewEvent.FULLSCREEN_ENTER:
                case ViewEvent.FULLSCREEN_EXIT:
                    if (scene.getWindowStage() != null) {
                        scene.getWindowStage().fullscreenChanged(type == ViewEvent.FULLSCREEN_ENTER);
                    }
                    break;
                case ViewEvent.ADD:
                case ViewEvent.REMOVE:
                    // unhandled
                    break;
                default:
                    throw new RuntimeException("handleViewEvent: unhandled type: " + type);
            }
            return null;
        }
    }

    @Override public void handleViewEvent(View view, long time, final int type) {
        if (PULSE_LOGGING_ENABLED) {
            PulseLogger.newInput("VIEW_EVENT: "+ViewEvent.getTypeString(type));
        }
        viewNotification.view = view;
        viewNotification.time = time;
        viewNotification.type = type;
        try {
            QuantumToolkit.runWithoutRenderLock(viewNotification);
        }
        finally {
            if (PULSE_LOGGING_ENABLED) {
                PulseLogger.newInput(null);
            }
        }
    }

    @Override public void handleScrollGestureEvent(
            View view, final long time, final int type,
            final int modifiers, final boolean isDirect, final boolean isInertia, final int touchCount,
            final int x, final int y, final int xAbs, final int yAbs, final double dx, final double dy,
            final double totaldx, final double totaldy, final double multiplierX, final double multiplierY)
    {
        if (PULSE_LOGGING_ENABLED) {
            PulseLogger.newInput("SCROLL_GESTURE_EVENT");
        }
        WindowStage stage = scene.getWindowStage();
        try {
            QuantumToolkit.runWithoutRenderLock(() -> {
                if (scene.sceneListener != null) {
                    EventType<ScrollEvent> eventType;
                    switch(type) {
                        case GestureEvent.GESTURE_STARTED:
                            eventType = ScrollEvent.SCROLL_STARTED;
                            break;
                        case GestureEvent.GESTURE_PERFORMED:
                            eventType = ScrollEvent.SCROLL;
                            break;
                        case GestureEvent.GESTURE_FINISHED:
                            eventType = ScrollEvent.SCROLL_FINISHED;
                            break;
                        default:
                            throw new RuntimeException("Unknown scroll event type: " + type);
                    }
                    final Window w = view.getWindow();
                    double pScaleX, pScaleY, spx, spy, sx, sy;
                    if (w != null) {
                        pScaleX = w.getPlatformScaleX();
                        pScaleY = w.getPlatformScaleY();
                        Screen scr = w.getScreen();
                        if (scr != null) {
                            spx = scr.getPlatformX();
                            spy = scr.getPlatformY();
                            sx = scr.getX();
                            sy = scr.getY();
                        } else {
                            spx = spy = sx = sy = 0.0;
                        }
                    } else {
                        pScaleX = pScaleY = 1.0;
                        spx = spy = sx = sy = 0.0;
                    }
                    scene.sceneListener.scrollEvent(eventType,
                            dx / pScaleX, dy / pScaleY, totaldx / pScaleX, totaldy / pScaleY,
                            multiplierX, multiplierY,
                            touchCount,
                            0, 0, 0, 0,
                            x == View.GESTURE_NO_VALUE ? Double.NaN : x / pScaleX,
                            y == View.GESTURE_NO_VALUE ? Double.NaN : y / pScaleY,
                            xAbs == View.GESTURE_NO_VALUE ? Double.NaN : sx + (xAbs - spx) / pScaleX,
                            yAbs == View.GESTURE_NO_VALUE ? Double.NaN : sy + (yAbs - spy) / pScaleY,
                            (modifiers & KeyEvent.MODIFIER_SHIFT) != 0,
                            (modifiers & KeyEvent.MODIFIER_CONTROL) != 0,
                            (modifiers & KeyEvent.MODIFIER_ALT) != 0,
                            (modifiers & KeyEvent.MODIFIER_WINDOWS) != 0,
                            isDirect, isInertia);
                }
                return null;
            });
        } finally {
            if (PULSE_LOGGING_ENABLED) {
                PulseLogger.newInput(null);
            }
        }
    }

    @Override public void handleZoomGestureEvent(
            View view, final long time, final int type,
            final int modifiers, final boolean isDirect, final boolean isInertia,
            final int originx, final int originy,
            final int originxAbs, final int originyAbs,
            final double scale, double expansion,
            final double totalscale, double totalexpansion)
    {
        if (PULSE_LOGGING_ENABLED) {
            PulseLogger.newInput("ZOOM_GESTURE_EVENT");
        }
        WindowStage stage = scene.getWindowStage();
        try {
            QuantumToolkit.runWithoutRenderLock(() -> {
                if (scene.sceneListener != null) {
                    EventType<ZoomEvent> eventType;
                    switch (type) {
                        case GestureEvent.GESTURE_STARTED:
                            eventType = ZoomEvent.ZOOM_STARTED;
                            break;
                        case GestureEvent.GESTURE_PERFORMED:
                            eventType = ZoomEvent.ZOOM;
                            break;
                        case GestureEvent.GESTURE_FINISHED:
                            eventType = ZoomEvent.ZOOM_FINISHED;
                            break;
                        default:
                            throw new RuntimeException("Unknown scroll event type: " + type);
                    }
                    final Window w = view.getWindow();
                    double pScaleX, pScaleY, spx, spy, sx, sy;
                    if (w != null) {
                        pScaleX = w.getPlatformScaleX();
                        pScaleY = w.getPlatformScaleY();
                        Screen scr = w.getScreen();
                        if (scr != null) {
                            spx = scr.getPlatformX();
                            spy = scr.getPlatformY();
                            sx = scr.getX();
                            sy = scr.getY();
                        } else {
                            spx = spy = sx = sy = 0.0;
                        }
                    } else {
                        pScaleX = pScaleY = 1.0;
                        spx = spy = sx = sy = 0.0;
                    }
                    // REMIND: Scale the [total]scale params too?
                    scene.sceneListener.zoomEvent(eventType, scale, totalscale,
                            originx == View.GESTURE_NO_VALUE ? Double.NaN : originx / pScaleX,
                            originy == View.GESTURE_NO_VALUE ? Double.NaN : originy / pScaleY,
                            originxAbs == View.GESTURE_NO_VALUE ? Double.NaN : sx + (originxAbs - spx) / pScaleX,
                            originyAbs == View.GESTURE_NO_VALUE ? Double.NaN : sy + (originyAbs - spy) / pScaleY,
                            (modifiers & KeyEvent.MODIFIER_SHIFT) != 0,
                            (modifiers & KeyEvent.MODIFIER_CONTROL) != 0,
                            (modifiers & KeyEvent.MODIFIER_ALT) != 0,
                            (modifiers & KeyEvent.MODIFIER_WINDOWS) != 0,
                            isDirect, isInertia);
                }
                return null;
            });
        } finally {
            if (PULSE_LOGGING_ENABLED) {
                PulseLogger.newInput(null);
            }
        }
    }

    @Override public void handleRotateGestureEvent(
            View view, final long time, final int type,
            final int modifiers, final boolean isDirect, final boolean isInertia,
            final int originx, final int originy,
            final int originxAbs, final int originyAbs,
            final double dangle, final double totalangle)
    {
        if (PULSE_LOGGING_ENABLED) {
            PulseLogger.newInput("ROTATE_GESTURE_EVENT");
        }
        WindowStage stage = scene.getWindowStage();
        try {
            QuantumToolkit.runWithoutRenderLock(() -> {
                if (scene.sceneListener != null) {
                    EventType<RotateEvent> eventType;
                    switch (type) {
                        case GestureEvent.GESTURE_STARTED:
                            eventType = RotateEvent.ROTATION_STARTED;
                            break;
                        case GestureEvent.GESTURE_PERFORMED:
                            eventType = RotateEvent.ROTATE;
                            break;
                        case GestureEvent.GESTURE_FINISHED:
                            eventType = RotateEvent.ROTATION_FINISHED;
                            break;
                        default:
                            throw new RuntimeException("Unknown scroll event type: " + type);
                    }
                    final Window w = view.getWindow();
                    double pScaleX, pScaleY, spx, spy, sx, sy;
                    if (w != null) {
                        pScaleX = w.getPlatformScaleX();
                        pScaleY = w.getPlatformScaleY();
                        Screen scr = w.getScreen();
                        if (scr != null) {
                            spx = scr.getPlatformX();
                            spy = scr.getPlatformY();
                            sx = scr.getX();
                            sy = scr.getY();
                        } else {
                            spx = spy = sx = sy = 0.0;
                        }
                    } else {
                        pScaleX = pScaleY = 1.0;
                        spx = spy = sx = sy = 0.0;
                    }
                    scene.sceneListener.rotateEvent(eventType, dangle, totalangle,
                            originx == View.GESTURE_NO_VALUE ? Double.NaN : originx / pScaleX,
                            originy == View.GESTURE_NO_VALUE ? Double.NaN : originy / pScaleY,
                            originxAbs == View.GESTURE_NO_VALUE ? Double.NaN : sx + (originxAbs - spx) / pScaleX,
                            originyAbs == View.GESTURE_NO_VALUE ? Double.NaN : sy + (originyAbs - spy) / pScaleY,
                            (modifiers & KeyEvent.MODIFIER_SHIFT) != 0,
                            (modifiers & KeyEvent.MODIFIER_CONTROL) != 0,
                            (modifiers & KeyEvent.MODIFIER_ALT) != 0,
                            (modifiers & KeyEvent.MODIFIER_WINDOWS) != 0,
                            isDirect, isInertia);
                }
                return null;
            });
        } finally {
            if (PULSE_LOGGING_ENABLED) {
                PulseLogger.newInput(null);
            }
        }
    }

    @Override public void handleSwipeGestureEvent(
            View view, final long time, int type,
            final int modifiers, final boolean isDirect,
            boolean isInertia, final int touchCount,
            final int dir, final int x, final int y, final int xAbs, final int yAbs)
    {
        if (PULSE_LOGGING_ENABLED) {
            PulseLogger.newInput("SWIPE_EVENT");
        }
        WindowStage stage = scene.getWindowStage();
        try {
            QuantumToolkit.runWithoutRenderLock(() -> {
                if (scene.sceneListener != null) {
                    EventType<SwipeEvent> eventType;
                    switch (dir) {
                        case SwipeGesture.DIR_UP:
                            eventType = SwipeEvent.SWIPE_UP;
                            break;
                        case SwipeGesture.DIR_DOWN:
                            eventType = SwipeEvent.SWIPE_DOWN;
                            break;
                        case SwipeGesture.DIR_LEFT:
                            eventType = SwipeEvent.SWIPE_LEFT;
                            break;
                        case SwipeGesture.DIR_RIGHT:
                            eventType = SwipeEvent.SWIPE_RIGHT;
                            break;
                        default:
                            throw new RuntimeException("Unknown swipe event direction: " + dir);
                    }
                    final Window w = view.getWindow();
                    double pScaleX, pScaleY, spx, spy, sx, sy;
                    if (w != null) {
                        pScaleX = w.getPlatformScaleX();
                        pScaleY = w.getPlatformScaleY();
                        Screen scr = w.getScreen();
                        if (scr != null) {
                            spx = scr.getPlatformX();
                            spy = scr.getPlatformY();
                            sx = scr.getX();
                            sy = scr.getY();
                        } else {
                            spx = spy = sx = sy = 0.0;
                        }
                    } else {
                        pScaleX = pScaleY = 1.0;
                        spx = spy = sx = sy = 0.0;
                    }
                    scene.sceneListener.swipeEvent(eventType, touchCount,
                            x == View.GESTURE_NO_VALUE ? Double.NaN : x / pScaleX,
                            y == View.GESTURE_NO_VALUE ? Double.NaN : y / pScaleY,
                            xAbs == View.GESTURE_NO_VALUE ? Double.NaN : sx + (xAbs - spx) / pScaleX,
                            yAbs == View.GESTURE_NO_VALUE ? Double.NaN : sy + (yAbs - spy) / pScaleY,
                            (modifiers & KeyEvent.MODIFIER_SHIFT) != 0,
                            (modifiers & KeyEvent.MODIFIER_CONTROL) != 0,
                            (modifiers & KeyEvent.MODIFIER_ALT) != 0,
                            (modifiers & KeyEvent.MODIFIER_WINDOWS) != 0,
                            isDirect);
                }
                return null;
            });
        } finally {
            if (PULSE_LOGGING_ENABLED) {
                PulseLogger.newInput(null);
            }
        }
    }

    @Override public void handleBeginTouchEvent(
            View view, final long time, final int modifiers,
            final boolean isDirect, final int touchEventCount)
    {
        if (PULSE_LOGGING_ENABLED) {
            PulseLogger.newInput("BEGIN_TOUCH_EVENT");
        }
        WindowStage stage = scene.getWindowStage();
        try {
            QuantumToolkit.runWithoutRenderLock(() -> {
                if (scene.sceneListener != null) {
                    scene.sceneListener.touchEventBegin(time, touchEventCount,
                            isDirect,
                            (modifiers & KeyEvent.MODIFIER_SHIFT) != 0,
                            (modifiers & KeyEvent.MODIFIER_CONTROL) != 0,
                            (modifiers & KeyEvent.MODIFIER_ALT) != 0,
                            (modifiers & KeyEvent.MODIFIER_WINDOWS) != 0);
                }
                return null;
            });
        } finally {
            if (PULSE_LOGGING_ENABLED) {
                PulseLogger.newInput(null);
            }
        }

        gestures.notifyBeginTouchEvent(time, modifiers, isDirect, touchEventCount);
    }

    @Override public void handleNextTouchEvent(
            View view, final long time, final int type, final long touchId,
            final int x, final int y, final int xAbs, final int yAbs)
    {
        if (PULSE_LOGGING_ENABLED) {
            PulseLogger.newInput("NEXT_TOUCH_EVENT");
        }
        WindowStage stage = scene.getWindowStage();
        try {
            QuantumToolkit.runWithoutRenderLock(() -> {
                if (scene.sceneListener != null) {
                    TouchPoint.State state;
                    switch (type) {
                        case TouchEvent.TOUCH_PRESSED:
                            state = TouchPoint.State.PRESSED;
                            break;
                        case TouchEvent.TOUCH_MOVED:
                            state = TouchPoint.State.MOVED;
                            break;
                        case TouchEvent.TOUCH_STILL:
                            state = TouchPoint.State.STATIONARY;
                            break;
                        case TouchEvent.TOUCH_RELEASED:
                            state = TouchPoint.State.RELEASED;
                            break;
                        default:
                            throw new RuntimeException("Unknown touch state: " + type);
                    }
                    final Window w = view.getWindow();
                    double pScaleX, pScaleY, spx, spy, sx, sy;
                    if (w != null) {
                        pScaleX = w.getPlatformScaleX();
                        pScaleY = w.getPlatformScaleY();
                        Screen scr = w.getScreen();
                        if (scr != null) {
                            spx = scr.getPlatformX();
                            spy = scr.getPlatformY();
                            sx = scr.getX();
                            sy = scr.getY();
                        } else {
                            spx = spy = sx = sy = 0.0;
                        }
                    } else {
                        pScaleX = pScaleY = 1.0;
                        spx = spy = sx = sy = 0.0;
                    }
                    scene.sceneListener.touchEventNext(state, touchId,
                            x / pScaleX, y / pScaleY,
                            sx + (xAbs - spx) / pScaleX,
                            sy + (yAbs - spy) / pScaleY);
                }
                return null;
            });
        } finally {
            if (PULSE_LOGGING_ENABLED) {
                PulseLogger.newInput(null);
            }
        }

        gestures.notifyNextTouchEvent(time, type, touchId, x, y, xAbs, yAbs);
    }

    @Override public void handleEndTouchEvent(View view, long time) {
        if (PULSE_LOGGING_ENABLED) {
            PulseLogger.newInput("END_TOUCH_EVENT");
        }
        WindowStage stage = scene.getWindowStage();
        try {
            QuantumToolkit.runWithoutRenderLock(() -> {
                if (scene.sceneListener != null) {
                    scene.sceneListener.touchEventEnd();
                }
                return null;
            });
        } finally {
            if (PULSE_LOGGING_ENABLED) {
                PulseLogger.newInput(null);
            }
        }

        gestures.notifyEndTouchEvent(time);
    }

    @Override
    public Accessible getSceneAccessible() {
        if (scene != null && scene.sceneListener != null) {
            return scene.sceneListener.getSceneAccessible();
        }
        return null;
    }

    @Override
    public Node pickDragAreaNode(double x, double y) {
        return QuantumToolkit.runWithoutRenderLock(() -> {
            if (scene.sceneListener != null) {
                return scene.sceneListener.pickDragAreaNode(x, y);
            }

            return null;
        });
    }
}<|MERGE_RESOLUTION|>--- conflicted
+++ resolved
@@ -396,14 +396,7 @@
         }
         WindowStage stage = scene.getWindowStage();
         try {
-<<<<<<< HEAD
-            if (stage != null) {
-                stage.setInAllowedEventHandler(true);
-            }
             return QuantumToolkit.runWithoutRenderLock(() -> {
-=======
-            QuantumToolkit.runWithoutRenderLock(() -> {
->>>>>>> 8ae268fb
                 if (scene.sceneListener != null) {
                     double pScaleX, pScaleY, spx, spy, sx, sy;
                     final Window w = view.getWindow();
