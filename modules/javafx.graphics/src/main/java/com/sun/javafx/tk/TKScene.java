--- conflicted
+++ resolved
@@ -85,16 +85,10 @@
     public void entireSceneNeedsRepaint();
 
     public TKClipboard createDragboard(boolean isDragSource);
-<<<<<<< HEAD
-
-    @SuppressWarnings("removal")
-    public AccessControlContext getAccessControlContext();
 
     default void processOverlayCSS() {}
 
     default void layoutOverlay() {}
 
     default void synchronizeOverlay() {}
-=======
->>>>>>> a431801c
 }