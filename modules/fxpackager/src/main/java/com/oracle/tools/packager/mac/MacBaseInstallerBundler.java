--- conflicted
+++ resolved
@@ -222,11 +222,8 @@
     public static void signAppBundle(Map<String, ? super Object> params, File appLocation, String signingIdentity, String identifierPrefix, String entitlementsFile, String inheritedEntitlements) throws IOException {
         AtomicReference<IOException> toThrow = new AtomicReference<>();
         String appExecutable = "/Contents/MacOS/" + APP_NAME.fetchFrom(params);
-<<<<<<< HEAD
-=======
         String keyChain = SIGNING_KEYCHAIN.fetchFrom(params);
         
->>>>>>> 9f8c6a73
         // sign all dylibs and jars
         Files.walk(appLocation.toPath())
                 // while we are searching let's fix permissions
@@ -265,13 +262,10 @@
                 args.add("--entitlements");
                 args.add(inheritedEntitlements); // inherited entitlements for executable processes
             }
-<<<<<<< HEAD
-=======
             if (keyChain != null && !keyChain.isEmpty()) {
                 args.add("--keychain");
                 args.add(keyChain);
             }
->>>>>>> 9f8c6a73
             args.add(p.toString());
 
             try {
@@ -304,13 +298,10 @@
                         "-s", signingIdentity, // sign with this key
                         "--prefix", identifierPrefix, // use the identifier as a prefix
                         "-vvvv"));
-<<<<<<< HEAD
-=======
                 if (keyChain != null && !keyChain.isEmpty()) {
                     args.add("--keychain");
                     args.add(keyChain);
                 }
->>>>>>> 9f8c6a73
                 args.add(path.toString());
                 ProcessBuilder pb = new ProcessBuilder(args);
                 IOUtils.exec(pb, VERBOSE.fetchFrom(params));
@@ -320,13 +311,10 @@
                         "-s", signingIdentity, // sign with this key
                         "--prefix", identifierPrefix, // use the identifier as a prefix
                         "-vvvv"));
-<<<<<<< HEAD
-=======
                 if (keyChain != null && !keyChain.isEmpty()) {
                     args.add("--keychain");
                     args.add(keyChain);
                 }
->>>>>>> 9f8c6a73
                 args.add(path.toString() + "/Contents/_CodeSignature/CodeResources");
                 pb = new ProcessBuilder(args);
                 IOUtils.exec(pb, VERBOSE.fetchFrom(params));
@@ -365,13 +353,10 @@
             args.add("--entitlements");
             args.add(entitlementsFile); // entitlements
         }
-<<<<<<< HEAD
-=======
         if (keyChain != null && !keyChain.isEmpty()) {
             args.add("--keychain");
             args.add(keyChain);
         }
->>>>>>> 9f8c6a73
         args.add(appLocation.toString());
 
         ProcessBuilder pb = new ProcessBuilder(args.toArray(new String[args.size()]));
