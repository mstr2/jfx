--- conflicted
+++ resolved
@@ -1,9 +1,5 @@
 /*
-<<<<<<< HEAD
- * Copyright (c) 2013, 2021, Oracle and/or its affiliates. All rights reserved.
-=======
  * Copyright (c) 2013, 2022, Oracle and/or its affiliates. All rights reserved.
->>>>>>> a35c3bf7
  * DO NOT ALTER OR REMOVE COPYRIGHT NOTICES OR THIS FILE HEADER.
  *
  * This code is free software; you can redistribute it and/or modify it
@@ -32,7 +28,6 @@
 import javafx.beans.InvalidationListener;
 import javafx.collections.ArrayChangeListener;
 import javafx.collections.ObservableArray;
-
 import java.util.Arrays;
 
 public abstract class ArrayListenerHelper<T extends ObservableArray<T>> {
