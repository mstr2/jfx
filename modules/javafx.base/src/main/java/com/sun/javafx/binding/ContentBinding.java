/*
<<<<<<< HEAD
 * Copyright (c) 2011, 2021, Oracle and/or its affiliates. All rights reserved.
=======
 * Copyright (c) 2011, 2022, Oracle and/or its affiliates. All rights reserved.
>>>>>>> a35c3bf7
 * DO NOT ALTER OR REMOVE COPYRIGHT NOTICES OR THIS FILE HEADER.
 *
 * This code is free software; you can redistribute it and/or modify it
 * under the terms of the GNU General Public License version 2 only, as
 * published by the Free Software Foundation.  Oracle designates this
 * particular file as subject to the "Classpath" exception as provided
 * by Oracle in the LICENSE file that accompanied this code.
 *
 * This code is distributed in the hope that it will be useful, but WITHOUT
 * ANY WARRANTY; without even the implied warranty of MERCHANTABILITY or
 * FITNESS FOR A PARTICULAR PURPOSE.  See the GNU General Public License
 * version 2 for more details (a copy is included in the LICENSE file that
 * accompanied this code).
 *
 * You should have received a copy of the GNU General Public License version
 * 2 along with this work; if not, write to the Free Software Foundation,
 * Inc., 51 Franklin St, Fifth Floor, Boston, MA 02110-1301 USA.
 *
 * Please contact Oracle, 500 Oracle Parkway, Redwood Shores, CA 94065 USA
 * or visit www.oracle.com if you need additional information or have any
 * questions.
 */

package com.sun.javafx.binding;

import javafx.beans.WeakListener;
import javafx.beans.property.ReadOnlyProperty;
import javafx.collections.*;

import java.lang.ref.WeakReference;
import java.util.List;
import java.util.Map;
import java.util.Set;

import static com.sun.javafx.beans.BeanErrors.*;

public abstract class ContentBinding implements WeakListener {

    private static void checkBindParameters(
            Object target, Object source, Class<?> collectionType, CollectionExpressionHelperBase helper) {
        if (target == null) {
            throw new NullPointerException(BINDING_TARGET_NULL.getMessage());
        }

        if (source == null) {
            throw new NullPointerException(BINDING_SOURCE_NULL.getMessage(target));
        }

        Object c1 = unwrapObservableCollection(target, collectionType);
        Object c2 = unwrapObservableCollection(source, collectionType);

        if (c1 != null && c1 == c2) {
            throw new IllegalArgumentException(CANNOT_BIND_COLLECTION_TO_ITSELF.getMessage(target));
        }

        if (CollectionExpressionHelperBase.isContentBoundBidirectional(helper)) {
            throw new IllegalStateException(CONTENT_BIND_CONFLICT_UNIDIRECTIONAL.getMessage(target));
        }
    }

    private static void checkUnbindParameters(Object target, Object source) {
        if (target == null) {
            throw new NullPointerException(BINDING_TARGET_NULL.getMessage());
        }

        if (source == null) {
            throw new NullPointerException(BINDING_SOURCE_NULL.getMessage(target));
        }

        if (target == source) {
            throw new IllegalArgumentException(CANNOT_UNBIND_COLLECTION_FROM_ITSELF.getMessage(target));
        }
    }

    private static Object unwrapObservableCollection(Object property, Class<?> collectionType) {
        while (property != null) {
            if (property instanceof ReadOnlyProperty<?>) {
                property = ((ReadOnlyProperty<?>)property).getValue();
            } else {
                return collectionType.isInstance(property) ? property : null;
            }
        }

        return null;
    }

    public static <E> Object bind(List<E> list1, ObservableList<? extends E> list2) {
<<<<<<< HEAD
        return bind(list1, list2, null);
    }

    public static <E> Object bind(
            List<E> list1, ObservableList<? extends E> list2, CollectionExpressionHelperBase helper) {
        checkBindParameters(list1, list2, ObservableList.class, helper);

        final ListContentBinding<E> contentBinding = new ListContentBinding<>(list1, list2);
=======
        checkParameters(list1, list2);
        final ListContentBinding<E> contentBinding = new ListContentBinding<>(list1);
>>>>>>> a35c3bf7
        if (list1 instanceof ObservableList) {
            ((ObservableList<E>)list1).removeListener(contentBinding);
            ((ObservableList<E>)list1).setAll(list2);
        } else {
            list1.clear();
            list1.addAll(list2);
        }

        list2.removeListener(contentBinding);
        list2.addListener(contentBinding);

        if (list1 instanceof ObservableList<?>) {
            ((ObservableList<E>)list1).addListener(contentBinding);
        }

        return contentBinding;
    }

    public static <E> Object bind(Set<E> set1, ObservableSet<? extends E> set2) {
<<<<<<< HEAD
        return bind(set1, set2, null);
    }

    public static <E> Object bind(
            Set<E> set1, ObservableSet<? extends E> set2, CollectionExpressionHelperBase helper) {
        checkBindParameters(set1, set2, ObservableSet.class, helper);

        final SetContentBinding<E> contentBinding = new SetContentBinding<>(set1, set2);
        if (set1 instanceof ObservableSet<?>) {
            ((ObservableSet<E>)set1).removeListener(contentBinding);
        }

        set2.removeListener(contentBinding);
=======
        checkParameters(set1, set2);
        final SetContentBinding<E> contentBinding = new SetContentBinding<>(set1);
>>>>>>> a35c3bf7
        set1.clear();
        set1.addAll(set2);
        set2.addListener(contentBinding);

        if (set1 instanceof ObservableSet<?>) {
            ((ObservableSet<E>)set1).addListener(contentBinding);
        }

        return contentBinding;
    }

    public static <K, V> Object bind(Map<K, V> map1, ObservableMap<? extends K, ? extends V> map2) {
<<<<<<< HEAD
        return bind(map1, map2, null);
    }

    public static <K, V> Object bind(
            Map<K, V> map1, ObservableMap<? extends K, ? extends V> map2, CollectionExpressionHelperBase helper) {
        checkBindParameters(map1, map2, ObservableMap.class, helper);

        final MapContentBinding<K, V> contentBinding = new MapContentBinding<>(map1, map2);
        if (map1 instanceof ObservableMap<?, ?>) {
            ((ObservableMap<? extends K, ? extends V>)map1).removeListener(contentBinding);
        }

        map2.removeListener(contentBinding);
=======
        checkParameters(map1, map2);
        final MapContentBinding<K, V> contentBinding = new MapContentBinding<>(map1);
>>>>>>> a35c3bf7
        map1.clear();
        map1.putAll(map2);
        map2.addListener(contentBinding);

        if (map1 instanceof ObservableMap<?, ?>) {
            ((ObservableMap<? extends K, ? extends V>)map1).addListener(contentBinding);
        }

        return contentBinding;
    }

    public static <E> void unbind(List<E> obj1, ObservableList<? extends E> obj2) {
        checkUnbindParameters(obj1, obj2);

        var binding = new ListContentBinding<>(obj1, obj2);
        obj2.removeListener(binding);

        if (obj1 instanceof ObservableList<?>) {
            ((ObservableList<? extends E>)obj1).removeListener(binding);
        }
    }

    public static <E> void unbind(Set<E> obj1, ObservableSet<? extends E> obj2) {
        checkUnbindParameters(obj1, obj2);

        var binding = new SetContentBinding<>(obj1, obj2);
        obj2.removeListener(binding);

<<<<<<< HEAD
        if (obj1 instanceof ObservableSet<?>) {
            ((ObservableSet<? extends E>)obj1).removeListener(binding);
        }
    }

    public static <K, V> void unbind(Map<K, V> obj1, ObservableMap<? extends K, ? extends V> obj2) {
        checkUnbindParameters(obj1, obj2);

        var binding = new MapContentBinding<>(obj1, obj2);
        obj2.removeListener(binding);

        if (obj1 instanceof ObservableMap<?, ?>) {
            ((ObservableMap<? extends K, ? extends V>)obj1).removeListener(binding);
        }
    }

    /**
     * Returns whether the specified object is the target of the content binding (as opposed to the source).
     */
    public abstract boolean isTarget(Object obj);

    public abstract void dispose();

    private static class ListContentBinding<E> extends ContentBinding implements ListChangeListener<E> {
        private final WeakReference<List<E>> list1;
        private final WeakReference<ObservableList<? extends E>> list2;
        private boolean updating;

        public ListContentBinding(List<E> list1, ObservableList<? extends E> list2) {
            this.list1 = new WeakReference<>(list1);
            this.list2 = new WeakReference<>(list2);
=======
        public ListContentBinding(List<E> list) {
            this.listRef = new WeakReference<>(list);
>>>>>>> a35c3bf7
        }

        @Override
        public void onChanged(Change<? extends E> change) {
            if (updating) {
                return;
            }

            final List<E> list1 = this.list1.get();

            // If the change is originating from list1 (which is the bound list), the change is an
            // illegal list modification. Since the content binding is now in an undefined state, the
            // only thing we can do is to error out and remove the binding.
            if (change.getList() == list1) {
                ((ObservableList<E>)list1).removeListener(this);

                ObservableList<? extends E> list2 = this.list2.get();
                if (list2 != null) {
                    list2.removeListener(this);
                }

                throw new RuntimeException(ILLEGAL_LIST_MODIFICATION.getMessage());
            }

            if (list1 == null) {
                change.getList().removeListener(this);
            } else {
                try {
                    updating = true;

                    while (change.next()) {
                        if (change.wasPermutated()) {
                            list1.subList(change.getFrom(), change.getTo()).clear();
                            list1.addAll(change.getFrom(), change.getList().subList(change.getFrom(), change.getTo()));
                        } else {
                            if (change.wasRemoved()) {
                                list1.subList(change.getFrom(), change.getFrom() + change.getRemovedSize()).clear();
                            }
                            if (change.wasAdded()) {
                                list1.addAll(change.getFrom(), change.getAddedSubList());
                            }
                        }
                    }
                } finally {
                    updating = false;
                }
            }
        }

        @Override
        public boolean isTarget(Object obj) {
            return obj != null && obj == list1.get();
        }

        @Override
        public void dispose() {
            List<E> list1 = this.list1.get();
            ObservableList<? extends E> list2 = this.list2.get();

            if (list1 instanceof ObservableList<?>) {
                ((ObservableList<E>)list1).removeListener(this);
            }

            if (list2 != null) {
                list2.removeListener(this);
            }
        }

        @Override
        public boolean wasGarbageCollected() {
            return list1.get() == null || list2.get() == null;
        }

        @Override
        public int hashCode() {
            final List<E> list1 = this.list1.get();
            final ObservableList<? extends E> list2 = this.list2.get();
            final int hc1 = (list1 == null) ? 0 : list1.hashCode();
            final int hc2 = (list2 == null) ? 0 : list2.hashCode();
            return hc1 * hc2;
        }

        @Override
        public boolean equals(Object obj) {
            if (this == obj) {
                return true;
            }

            final Object listA1 = list1.get();
            final Object listA2 = list2.get();
            if ((listA1 == null) || (listA2 == null)) {
                return false;
            }

            if (obj instanceof ListContentBinding) {
                final ListContentBinding<?> otherBinding = (ListContentBinding<?>)obj;
                final Object listB1 = otherBinding.list1.get();
                final Object listB2 = otherBinding.list2.get();
                if ((listB1 == null) || (listB2 == null)) {
                    return false;
                }

                if ((listA1 == listB1) && (listA2 == listB2)) {
                    return true;
                }

                if ((listA1 == listB2) && (listA2 == listB1)) {
                    return true;
                }
            }

            return false;
        }
    }

    private static class SetContentBinding<E> extends ContentBinding implements SetChangeListener<E> {
        private final WeakReference<Set<E>> set1;
        private final WeakReference<ObservableSet<? extends E>> set2;
        private boolean updating;

<<<<<<< HEAD
        public SetContentBinding(Set<E> set1, ObservableSet<? extends E> set2) {
            this.set1 = new WeakReference<>(set1);
            this.set2 = new WeakReference<>(set2);
=======
        public SetContentBinding(Set<E> set) {
            this.setRef = new WeakReference<>(set);
>>>>>>> a35c3bf7
        }

        @Override
        public void onChanged(Change<? extends E> change) {
            if (updating) {
                return;
            }

            final Set<E> set1 = this.set1.get();

            // If the change is originating from set1 (which is the bound set), the change is an
            // illegal set modification. Since the content binding is now in an undefined state, the
            // only thing we can do is to error out and remove the binding.
            if (change.getSet() == set1) {
                ((ObservableSet<E>)set1).removeListener(this);

                ObservableSet<? extends E> set2 = this.set2.get();
                if (set2 != null) {
                    set2.removeListener(this);
                }

                throw new RuntimeException(ILLEGAL_SET_MODIFICATION.getMessage());
            }

            if (set1 == null) {
                change.getSet().removeListener(this);
            } else {
                try {
                    updating = true;

                    if (change.wasRemoved()) {
                        set1.remove(change.getElementRemoved());
                    } else {
                        set1.add(change.getElementAdded());
                    }
                } finally {
                    updating = false;
                }
            }
        }

        @Override
        public boolean isTarget(Object obj) {
            return obj != null && obj == set1.get();
        }

        @Override
        public void dispose() {
            Set<E> set1 = this.set1.get();
            ObservableSet<? extends E> set2 = this.set2.get();

            if (set1 instanceof ObservableSet<?>) {
                ((ObservableSet<E>)set1).removeListener(this);
            }

            if (set2 != null) {
                set2.removeListener(this);
            }
        }

        @Override
        public boolean wasGarbageCollected() {
            return set1.get() == null || set2.get() == null;
        }

        @Override
        public int hashCode() {
            final Set<E> set1 = this.set1.get();
            final ObservableSet<? extends E> set2 = this.set2.get();
            final int hc1 = (set1 == null) ? 0 : set1.hashCode();
            final int hc2 = (set2 == null) ? 0 : set2.hashCode();
            return hc1 * hc2;
        }

        @Override
        public boolean equals(Object obj) {
            if (this == obj) {
                return true;
            }

            final Object setA1 = set1.get();
            final Object setA2 = set2.get();
            if ((setA1 == null) || (setA2 == null)) {
                return false;
            }

            if (obj instanceof SetContentBinding) {
                final SetContentBinding<?> otherBinding = (SetContentBinding<?>)obj;
                final Object setB1 = otherBinding.set1.get();
                final Object setB2 = otherBinding.set2.get();
                if ((setB1 == null) || (setB2 == null)) {
                    return false;
                }

                if ((setA1 == setB1) && (setA2 == setB2)) {
                    return true;
                }

                if ((setA1 == setB2) && (setA2 == setB1)) {
                    return true;
                }
            }

            return false;
        }
    }

    private static class MapContentBinding<K, V> extends ContentBinding implements MapChangeListener<K, V> {
        private final WeakReference<Map<K, V>> map1;
        private final WeakReference<ObservableMap<? extends K, ? extends V>> map2;
        private boolean updating;

<<<<<<< HEAD
        public MapContentBinding(Map<K, V> map1, ObservableMap<? extends K, ? extends V> map2) {
            this.map1 = new WeakReference<>(map1);
            this.map2 = new WeakReference<>(map2);
=======
        public MapContentBinding(Map<K, V> map) {
            this.mapRef = new WeakReference<>(map);
>>>>>>> a35c3bf7
        }

        @Override
        public void onChanged(Change<? extends K, ? extends V> change) {
            if (updating) {
                return;
            }

            final Map<K, V> map1 = this.map1.get();

            // If the change is originating from map1 (which is the bound map), the change is an
            // illegal map modification. Since the content binding is now in an undefined state, the
            // only thing we can do is to error out and remove the binding.
            if (change.getMap() == map1) {
                ((ObservableMap<? extends K, ? extends V>)map1).removeListener(this);

                ObservableMap<? extends K, ? extends V> map2 = this.map2.get();
                if (map2 != null) {
                    map2.removeListener(this);
                }

                throw new RuntimeException(ILLEGAL_MAP_MODIFICATION.getMessage());
            }

            if (map1 == null) {
                change.getMap().removeListener(this);
            } else {
                try {
                    updating = true;

                    if (change.wasRemoved()) {
                        map1.remove(change.getKey());
                    }
                    if (change.wasAdded()) {
                        map1.put(change.getKey(), change.getValueAdded());
                    }
                } finally {
                    updating = false;
                }
            }
        }

        @Override
        public boolean isTarget(Object obj) {
            return obj != null && obj == map1.get();
        }

        @Override
        public void dispose() {
            Map<K, V> map1 = this.map1.get();
            ObservableMap<? extends K, ? extends V> map2 = this.map2.get();

            if (map1 instanceof ObservableMap<?, ?>) {
                ((ObservableMap<? extends K, ? extends V>)map1).removeListener(this);
            }

            if (map2 != null) {
                map2.removeListener(this);
            }
        }

        @Override
        public boolean wasGarbageCollected() {
            return map1.get() == null || map2.get() == null;
        }

        @Override
        public int hashCode() {
            final Map<K, V> map1 = this.map1.get();
            final ObservableMap<? extends K, ? extends V> map2 = this.map2.get();
            final int hc1 = (map1 == null) ? 0 : map1.hashCode();
            final int hc2 = (map2 == null) ? 0 : map2.hashCode();
            return hc1 * hc2;
        }

        @Override
        public boolean equals(Object obj) {
            if (this == obj) {
                return true;
            }

            final Object mapA1 = map1.get();
            final Object mapA2 = map2.get();
            if ((mapA1 == null) || (mapA2 == null)) {
                return false;
            }

            if (obj instanceof MapContentBinding) {
                final MapContentBinding<?, ?> otherBinding = (MapContentBinding<?, ?>)obj;
                final Object mapB1 = otherBinding.map1.get();
                final Object mapB2 = otherBinding.map2.get();
                if ((mapB1 == null) || (mapB2 == null)) {
                    return false;
                }

                if ((mapA1 == mapB1) && (mapA2 == mapB2)) {
                    return true;
                }

                if ((mapA1 == mapB2) && (mapA2 == mapB1)) {
                    return true;
                }
            }

            return false;
        }
    }
}<|MERGE_RESOLUTION|>--- conflicted
+++ resolved
@@ -1,9 +1,5 @@
 /*
-<<<<<<< HEAD
- * Copyright (c) 2011, 2021, Oracle and/or its affiliates. All rights reserved.
-=======
  * Copyright (c) 2011, 2022, Oracle and/or its affiliates. All rights reserved.
->>>>>>> a35c3bf7
  * DO NOT ALTER OR REMOVE COPYRIGHT NOTICES OR THIS FILE HEADER.
  *
  * This code is free software; you can redistribute it and/or modify it
@@ -91,7 +87,6 @@
     }
 
     public static <E> Object bind(List<E> list1, ObservableList<? extends E> list2) {
-<<<<<<< HEAD
         return bind(list1, list2, null);
     }
 
@@ -100,10 +95,6 @@
         checkBindParameters(list1, list2, ObservableList.class, helper);
 
         final ListContentBinding<E> contentBinding = new ListContentBinding<>(list1, list2);
-=======
-        checkParameters(list1, list2);
-        final ListContentBinding<E> contentBinding = new ListContentBinding<>(list1);
->>>>>>> a35c3bf7
         if (list1 instanceof ObservableList) {
             ((ObservableList<E>)list1).removeListener(contentBinding);
             ((ObservableList<E>)list1).setAll(list2);
@@ -123,7 +114,6 @@
     }
 
     public static <E> Object bind(Set<E> set1, ObservableSet<? extends E> set2) {
-<<<<<<< HEAD
         return bind(set1, set2, null);
     }
 
@@ -137,10 +127,6 @@
         }
 
         set2.removeListener(contentBinding);
-=======
-        checkParameters(set1, set2);
-        final SetContentBinding<E> contentBinding = new SetContentBinding<>(set1);
->>>>>>> a35c3bf7
         set1.clear();
         set1.addAll(set2);
         set2.addListener(contentBinding);
@@ -153,7 +139,6 @@
     }
 
     public static <K, V> Object bind(Map<K, V> map1, ObservableMap<? extends K, ? extends V> map2) {
-<<<<<<< HEAD
         return bind(map1, map2, null);
     }
 
@@ -167,10 +152,6 @@
         }
 
         map2.removeListener(contentBinding);
-=======
-        checkParameters(map1, map2);
-        final MapContentBinding<K, V> contentBinding = new MapContentBinding<>(map1);
->>>>>>> a35c3bf7
         map1.clear();
         map1.putAll(map2);
         map2.addListener(contentBinding);
@@ -199,7 +180,6 @@
         var binding = new SetContentBinding<>(obj1, obj2);
         obj2.removeListener(binding);
 
-<<<<<<< HEAD
         if (obj1 instanceof ObservableSet<?>) {
             ((ObservableSet<? extends E>)obj1).removeListener(binding);
         }
@@ -231,10 +211,6 @@
         public ListContentBinding(List<E> list1, ObservableList<? extends E> list2) {
             this.list1 = new WeakReference<>(list1);
             this.list2 = new WeakReference<>(list2);
-=======
-        public ListContentBinding(List<E> list) {
-            this.listRef = new WeakReference<>(list);
->>>>>>> a35c3bf7
         }
 
         @Override
@@ -355,14 +331,9 @@
         private final WeakReference<ObservableSet<? extends E>> set2;
         private boolean updating;
 
-<<<<<<< HEAD
         public SetContentBinding(Set<E> set1, ObservableSet<? extends E> set2) {
             this.set1 = new WeakReference<>(set1);
             this.set2 = new WeakReference<>(set2);
-=======
-        public SetContentBinding(Set<E> set) {
-            this.setRef = new WeakReference<>(set);
->>>>>>> a35c3bf7
         }
 
         @Override
@@ -475,14 +446,9 @@
         private final WeakReference<ObservableMap<? extends K, ? extends V>> map2;
         private boolean updating;
 
-<<<<<<< HEAD
         public MapContentBinding(Map<K, V> map1, ObservableMap<? extends K, ? extends V> map2) {
             this.map1 = new WeakReference<>(map1);
             this.map2 = new WeakReference<>(map2);
-=======
-        public MapContentBinding(Map<K, V> map) {
-            this.mapRef = new WeakReference<>(map);
->>>>>>> a35c3bf7
         }
 
         @Override
