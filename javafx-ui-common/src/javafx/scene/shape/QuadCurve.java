/*
 * Copyright (c) 2010, 2012, Oracle and/or its affiliates. All rights reserved.
 * DO NOT ALTER OR REMOVE COPYRIGHT NOTICES OR THIS FILE HEADER.
 *
 * This code is free software; you can redistribute it and/or modify it
 * under the terms of the GNU General Public License version 2 only, as
 * published by the Free Software Foundation.  Oracle designates this
 * particular file as subject to the "Classpath" exception as provided
 * by Oracle in the LICENSE file that accompanied this code.
 *
 * This code is distributed in the hope that it will be useful, but WITHOUT
 * ANY WARRANTY; without even the implied warranty of MERCHANTABILITY or
 * FITNESS FOR A PARTICULAR PURPOSE.  See the GNU General Public License
 * version 2 for more details (a copy is included in the LICENSE file that
 * accompanied this code).
 *
 * You should have received a copy of the GNU General Public License version
 * 2 along with this work; if not, write to the Free Software Foundation,
 * Inc., 51 Franklin St, Fifth Floor, Boston, MA 02110-1301 USA.
 *
 * Please contact Oracle, 500 Oracle Parkway, Redwood Shores, CA 94065 USA
 * or visit www.oracle.com if you need additional information or have any
 * questions.
 * DO NOT ALTER OR REMOVE COPYRIGHT NOTICES OR THIS FILE HEADER.
 *
 */

package javafx.scene.shape;


import javafx.beans.property.DoubleProperty;
import javafx.beans.property.DoublePropertyBase;

import com.sun.javafx.geom.QuadCurve2D;
import com.sun.javafx.scene.DirtyBits;
import com.sun.javafx.sg.PGNode;
import com.sun.javafx.sg.PGQuadCurve;
import com.sun.javafx.tk.Toolkit;


/**
 * The {@code Quadcurve} class defines a quadratic B&eacute;zier parametric curve
 * segment in (x,y) coordinate space. Drawing a curve that intersects both the
 * specified coordinates {@code (startX, startY)} and {@code (endX, enfY)},
 * using the specified point {@code (controlX, controlY)}
 * as B&eacute;zier control point.
 *
<PRE>
import javafx.scene.shape.*;

QuadCurve quad = new QuadCurve();
quad.setStartX(0.0f);
quad.setStartY(50.0f);
quad.setEndX(50.0f);
quad.setEndY(50.0f);
quad.setControlX(25.0f);
quad.setControlY(0.0f);
</PRE>
 */
public  class QuadCurve extends Shape {

    private final QuadCurve2D shape = new QuadCurve2D();

    /**
     * Creates an empty instance of QuadCurve.
     */
    public QuadCurve() {
    }

    /**
     * Creates a new instance of QuadCurve.
     * @param startX the X coordinate of the start point
     * @param startY the Y coordinate of the start point
     * @param controlX the X coordinate of the control point
     * @param controlY the Y coordinate of the control point
     * @param endX the X coordinate of the end point
     * @param endY the Y coordinate of the end point
     */
    public QuadCurve(double startX, double startY, double controlX, double controlY, double endX, double endY) {
        setStartX(startX);
        setStartY(startY);
        setControlX(controlX);
        setControlY(controlY);
        setEndX(endX);
        setEndY(endY);
    }

    /**
     * Defines the X coordinate of the start point
     * of the quadratic curve segment.
     *
<<<<<<< HEAD
     * @profile common
     * @defaultValue 0.0
=======
     * @defaultvalue 0.0
>>>>>>> b6a0011f
     */
    private DoubleProperty startX;



    public final void setStartX(double value) {
        startXProperty().set(value);
    }

    public final double getStartX() {
        return startX == null ? 0.0 : startX.get();
    }

    public final DoubleProperty startXProperty() {
        if (startX == null) {
            startX = new DoublePropertyBase() {

                @Override
                public void invalidated() {
                    impl_markDirty(DirtyBits.NODE_GEOMETRY);
                    impl_geomChanged();
                }

                @Override
                public Object getBean() {
                    return QuadCurve.this;
                }

                @Override
                public String getName() {
                    return "startX";
                }
            };
        }
        return startX;
    }

    /**
     * Defines the Y coordinate of the start point
     * of the quadratic curve segment.
     *
<<<<<<< HEAD
     * @profile common
     * @defaultValue 0.0
=======
     * @defaultvalue 0.0
>>>>>>> b6a0011f
     */
    private DoubleProperty startY;



    public final void setStartY(double value) {
        startYProperty().set(value);
    }

    public final double getStartY() {
        return startY == null ? 0.0 : startY.get();
    }

    public final DoubleProperty startYProperty() {
        if (startY == null) {
            startY = new DoublePropertyBase() {

                @Override
                public void invalidated() {
                    impl_markDirty(DirtyBits.NODE_GEOMETRY);
                    impl_geomChanged();
                }

                @Override
                public Object getBean() {
                    return QuadCurve.this;
                }

                @Override
                public String getName() {
                    return "startY";
                }
            };
        }
        return startY;
    }

    /**
     * Defines the X coordinate of the control point
     * of the quadratic curve segment.
     *
<<<<<<< HEAD
     * @profile common
     * @defaultValue 0.0
=======
     * @defaultvalue 0.0
>>>>>>> b6a0011f
     */
    private DoubleProperty controlX;



    public final void setControlX(double value) {
        controlXProperty().set(value);
    }

    public final double getControlX() {
        return controlX == null ? 0.0 : controlX.get();
    }

    public final DoubleProperty controlXProperty() {
        if (controlX == null) {
            controlX = new DoublePropertyBase() {

                @Override
                public void invalidated() {
                    impl_markDirty(DirtyBits.NODE_GEOMETRY);
                    impl_geomChanged();
                }

                @Override
                public Object getBean() {
                    return QuadCurve.this;
                }

                @Override
                public String getName() {
                    return "controlX";
                }
            };
        }
        return controlX;
    }

    /**
     * Defines the Y coordinate of the control point
     * of the quadratic curve segment.
     *
<<<<<<< HEAD
     * @profile common
     * @defaultValue 0.0
=======
     * @defaultvalue 0.0
>>>>>>> b6a0011f
     */
    private DoubleProperty controlY;


    public final void setControlY(double value) {
        controlYProperty().set(value);
    }

    public final double getControlY() {
        return controlY == null ? 0.0 : controlY.get();
    }

    public final DoubleProperty controlYProperty() {
        if (controlY == null) {
            controlY = new DoublePropertyBase() {

                @Override
                public void invalidated() {
                    impl_markDirty(DirtyBits.NODE_GEOMETRY);
                    impl_geomChanged();
                }

                @Override
                public Object getBean() {
                    return QuadCurve.this;
                }

                @Override
                public String getName() {
                    return "controlY";
                }
            };
        }
        return controlY;
    }

    /**
     * Defines the X coordinate of the end point
     * of the quadratic curve segment.
     *
<<<<<<< HEAD
     * @profile common
     * @defaultValue 0.0
=======
     * @defaultvalue 0.0
>>>>>>> b6a0011f
     */
    private DoubleProperty endX;


    public final void setEndX(double value) {
        endXProperty().set(value);
    }

    public final double getEndX() {
        return endX == null ? 0.0 : endX.get();
    }

    public final DoubleProperty endXProperty() {
        if (endX == null) {
            endX = new DoublePropertyBase() {

                @Override
                public void invalidated() {
                    impl_markDirty(DirtyBits.NODE_GEOMETRY);
                    impl_geomChanged();
                }

                @Override
                public Object getBean() {
                    return QuadCurve.this;
                }

                @Override
                public String getName() {
                    return "endX";
                }
            };
        }
        return endX;
    }

    /**
     * Defines the Y coordinate of the end point
     * of the quadratic curve segment.
     *
<<<<<<< HEAD
     * @profile common
     * @defaultValue 0.0
=======
     * @defaultvalue 0.0
>>>>>>> b6a0011f
     */
    private DoubleProperty endY;


    public final void setEndY(double value) {
        endYProperty().set(value);
    }

    public final double getEndY() {
        return endY == null ? 0.0 : endY.get();
    }

    public final DoubleProperty endYProperty() {
        if (endY == null) {
            endY = new DoublePropertyBase() {

                @Override
                public void invalidated() {
                    impl_markDirty(DirtyBits.NODE_GEOMETRY);
                    impl_geomChanged();
                }

                @Override
                public Object getBean() {
                    return QuadCurve.this;
                }

                @Override
                public String getName() {
                    return "endY";
                }
            };
        }
        return endY;
    }

    /**
     * @treatAsPrivate implementation detail
     * @deprecated This is an internal API that is not intended for use and will be removed in the next version
     */
    @Deprecated
    @Override
    protected PGNode impl_createPGNode() {
        return Toolkit.getToolkit().createPGQuadCurve();
    }

    PGQuadCurve getPGQuadCurve() {
        return (PGQuadCurve)impl_getPGNode();
    }

    /**
     * @treatAsPrivate implementation detail
     * @deprecated This is an internal API that is not intended for use and will be removed in the next version
     */
    @Deprecated
    @Override
	public QuadCurve2D impl_configShape() {
        shape.x1 = (float)getStartX();
        shape.y1 = (float)getStartY();
        shape.ctrlx = (float)getControlX();
        shape.ctrly = (float)getControlY();
        shape.x2 = (float)getEndX();
        shape.y2 = (float)getEndY();
        return shape;
    }

    /**
     * @treatAsPrivate implementation detail
     * @deprecated This is an internal API that is not intended for use and will be removed in the next version
     */
    @Deprecated
    @Override
    public void impl_updatePG() {
        super.impl_updatePG();

        if (impl_isDirty(DirtyBits.NODE_GEOMETRY)) {
            PGQuadCurve peer = getPGQuadCurve();
            peer.updateQuadCurve((float)getStartX(),
                (float)getStartY(),
                (float)getEndX(),
                (float)getEndY(),
                (float)getControlX(),
                (float)getControlY());
        }
    }
}
<|MERGE_RESOLUTION|>--- conflicted
+++ resolved
@@ -89,12 +89,7 @@
      * Defines the X coordinate of the start point
      * of the quadratic curve segment.
      *
-<<<<<<< HEAD
-     * @profile common
-     * @defaultValue 0.0
-=======
-     * @defaultvalue 0.0
->>>>>>> b6a0011f
+     * @defaultValue 0.0
      */
     private DoubleProperty startX;
 
@@ -136,12 +131,7 @@
      * Defines the Y coordinate of the start point
      * of the quadratic curve segment.
      *
-<<<<<<< HEAD
-     * @profile common
-     * @defaultValue 0.0
-=======
-     * @defaultvalue 0.0
->>>>>>> b6a0011f
+     * @defaultValue 0.0
      */
     private DoubleProperty startY;
 
@@ -183,12 +173,7 @@
      * Defines the X coordinate of the control point
      * of the quadratic curve segment.
      *
-<<<<<<< HEAD
-     * @profile common
-     * @defaultValue 0.0
-=======
-     * @defaultvalue 0.0
->>>>>>> b6a0011f
+     * @defaultValue 0.0
      */
     private DoubleProperty controlX;
 
@@ -230,12 +215,7 @@
      * Defines the Y coordinate of the control point
      * of the quadratic curve segment.
      *
-<<<<<<< HEAD
-     * @profile common
-     * @defaultValue 0.0
-=======
-     * @defaultvalue 0.0
->>>>>>> b6a0011f
+     * @defaultValue 0.0
      */
     private DoubleProperty controlY;
 
@@ -276,12 +256,7 @@
      * Defines the X coordinate of the end point
      * of the quadratic curve segment.
      *
-<<<<<<< HEAD
-     * @profile common
-     * @defaultValue 0.0
-=======
-     * @defaultvalue 0.0
->>>>>>> b6a0011f
+     * @defaultValue 0.0
      */
     private DoubleProperty endX;
 
@@ -322,12 +297,7 @@
      * Defines the Y coordinate of the end point
      * of the quadratic curve segment.
      *
-<<<<<<< HEAD
-     * @profile common
-     * @defaultValue 0.0
-=======
-     * @defaultvalue 0.0
->>>>>>> b6a0011f
+     * @defaultValue 0.0
      */
     private DoubleProperty endY;
 
